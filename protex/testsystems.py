--- conflicted
+++ resolved
@@ -29,10 +29,6 @@
     from simtk.unit import angstroms, kelvin, picoseconds
 
 
-<<<<<<< HEAD
-
-def generate_im1h_oac_system(coll_freq=10, drude_coll_freq=120):
-=======
 def generate_im1h_oac_system(
     psf_file: str = None,
     crd_file: str = None,
@@ -43,7 +39,6 @@
     coll_freq=10,
     drude_coll_freq=100,
 ):
->>>>>>> e7808fd1
     """
     Sets up a solvated and paraterized system for IM1H/OAC
     """
