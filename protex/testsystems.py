--- conflicted
+++ resolved
@@ -928,11 +928,7 @@
 
     return simulation
 
-<<<<<<< HEAD
-def generate_eimh_oac_system(
-=======
 def generate_im1h_proa_system(
->>>>>>> 36b95361
     psf_file: str = None,
     crd_file: str = None,
     restart_file: str = None,
@@ -943,32 +939,12 @@
     drude_coll_freq=100,
     dummy_atom_type: str = "DUMH",
     dummies: list[tuple[str, str]] = [
-<<<<<<< HEAD
-        ("EIM", "H4"),
-        ("OAC", "HO2"),
-=======
         ("IM1", "H7"),
         ("PROA", "H6", "H7"),
->>>>>>> 36b95361
     ],
     use_plugin: bool = True,
     ensemble = "nVT"
 ):
-<<<<<<< HEAD
-    """Set up a solvated and parametrized system for EIMH/OAC."""
-    base = f"{protex.__path__[0]}/forcefield/"
-    if psf_file is None:
-        psf_file = f"{base}/eim_oac.psf"
-    if crd_file is None:
-        crd_file = f"{base}/eim_oac.crd"
-    if para_files is None:
-        PARA_FILES = [
-            "toppar_drude_master_protein_2019g_lj04_eim_ac.str",
-            "eimh.str",
-            "eim.str",
-            "hoac.str",
-            "oac.str",
-=======
     """Set up a solvated and parametrized system for IM1H/PROA."""
     base = f"{protex.__path__[0]}/forcefield/"
     if psf_file is None:
@@ -982,7 +958,6 @@
             "im1.str",
             "proh.str",
             "proa.str",
->>>>>>> 36b95361
         ]
         para_files = [f"{base}/toppar/{para_files}" for para_files in PARA_FILES]
 
@@ -1009,8 +984,6 @@
 
     return simulation
 
-<<<<<<< HEAD
-=======
 def generate_im1h_buta_system(
     psf_file: str = None,
     crd_file: str = None,
@@ -1067,7 +1040,62 @@
 
     return simulation
 
->>>>>>> 36b95361
+def generate_eimh_oac_system(
+    psf_file: str = None,
+    crd_file: str = None,
+    restart_file: str = None,
+    constraints: str = None,
+    boxl: float = 50.0,
+    para_files: list[str] = None,
+    coll_freq=10,
+    drude_coll_freq=100,
+    dummy_atom_type: str = "DUMH",
+    dummies: list[tuple[str, str]] = [
+        ("EIM", "H4"),
+        ("OAC", "HO2"),
+    ],
+    use_plugin: bool = True,
+    ensemble = "nVT"
+):
+    """Set up a solvated and parametrized system for EIMH/OAC."""
+    base = f"{protex.__path__[0]}/forcefield/"
+    if psf_file is None:
+        psf_file = f"{base}/eim_oac.psf"
+    if crd_file is None:
+        crd_file = f"{base}/eim_oac.crd"
+    if para_files is None:
+        PARA_FILES = [
+            "toppar_drude_master_protein_2019g_lj04_eim_ac.str",
+            "eimh.str",
+            "eim.str",
+            "hoac.str",
+            "oac.str",
+        ]
+        para_files = [f"{base}/toppar/{para_files}" for para_files in PARA_FILES]
+
+    psf, crd, params = load_charmm_files(
+        psf_file=psf_file,
+        crd_file=crd_file,
+        para_files=para_files,
+        boxl=boxl,
+    )
+    system = setup_system(
+        psf, params, constraints=constraints, dummy_atom_type=dummy_atom_type, ensemble=ensemble
+    )
+
+    simulation = setup_simulation(
+        psf,
+        crd,
+        system,
+        restart_file=restart_file,
+        coll_freq=coll_freq,
+        drude_coll_freq=drude_coll_freq,
+        dummies=dummies,
+        use_plugin=use_plugin,
+    )
+
+    return simulation
+
 
 # used for faster tests, not for production!
 def generate_single_hpts_meoh_system(
