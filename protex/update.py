from __future__ import annotations

import copy
import logging
import pickle
import random
from abc import ABC, abstractmethod
from collections import Counter, deque

import numpy as np
from scipy.spatial import distance_matrix

try:
    from openmm.unit import nanometers
except ImportError:
    from simtk.unit import nanometers

from protex.residue import Residue
from protex.system import ProtexSystem

logger = logging.getLogger(__name__)


class Update(ABC):
    """ABC for implementing different Update Methods.

    Parameters
    ----------
    ionic_liquid: ProtexSystem
    """

    @staticmethod
    @abstractmethod
    def load(fname: str, protex_system: ProtexSystem) -> Update:
        """Load a picklesUpdate instance.

        Parameters
        ----------
        fname : str
            The file name
        protex_system : ProtexSystem
            An instance of ProtexSystem, used to create the Update instance

        Returns
        -------
        Update
            An update instance
        """
        pass

    def __init__(
        self,
        ionic_liquid: ProtexSystem,
        to_adapt: list[tuple[str, int, frozenset[str]]],
        all_forces: bool,
        include_equivalent_atom: bool,
        reorient: bool,
    ) -> None:
        self.ionic_liquid: ProtexSystem = ionic_liquid
        self.to_adapt: list[tuple[str, int, frozenset[str]]] = to_adapt
        self.include_equivalent_atom: bool = include_equivalent_atom
        self.reorient: bool = reorient
        self.all_forces: bool = all_forces
        self.allowed_forces: list[str] = [  # change charges only
            "NonbondedForce",  # BUG: Charge stored in the DrudeForce does NOT get updated, probably you want to allow DrudeForce as well!
            "DrudeForce",
        ]
        if self.all_forces:
            self.allowed_forces.extend(
                [
                    "HarmonicBondForce",
                    "HarmonicAngleForce",
                    "PeriodicTorsionForce",
                    "CustomTorsionForce",
                ]
            )
        self.reject_length: int = (
            10  # specify the number of update steps the same residue will be rejected
        )

    @abstractmethod
    def dump(self, fname: str) -> None:
        """Pickle an Update instance.

        Parameters
        ----------
        fname : str
            The file name
        """
        pass

    @abstractmethod
    def _update(self, candidates: list[tuple], nr_of_steps: int) -> None:
        pass

    def _adapt_probabilities(
        self, to_adapt=list[tuple[str, int, frozenset[str]]]
    ) -> None:
        """Adapt the probability for certain events depending on the current equilibrium, in order to stay close to a given reference
        i.e. prob_neu = prob_orig + K*( x(t) - x(eq) )^3 where x(t) is the current percentage in the system of one species.

        Parameters
        ----------
        to_adapt: List of tuples with first the residue name of the species,
            the number of residues of this species in the system
            and the specific reaction in which this species occurs and the probability should be updated
        """
        # check that there are not duplicate frozen sets
        counts = Counter(s[2] for s in to_adapt)
        assert (
            len([e for e, c in counts.items() if c > 1]) == 0
        ), "No duplicates for the transfer reactions allowed!"

        K = 300
        current_numbers: dict[
            str, int
        ] = self.ionic_liquid.get_current_number_of_each_residue_type()
        for entry_tuple in to_adapt:
            res_name, initial_number, update_set = (
                entry_tuple[0],
                entry_tuple[1],
                entry_tuple[2],
            )
            assert res_name in update_set, "Resname not in update set"
            try:
                current_number = current_numbers[res_name]
            except KeyError as e:
                print(
                    "The given name is not a valid residue name. Is it present in the psf file? Typo?"
                )
                print(e)
            logger.debug(
                f"{res_name=}, {initial_number=}, {current_number=}, {update_set=}"
            )
            perc_change = current_number / initial_number
            factor = K * (perc_change - 1) ** 3
            logger.debug(f"{perc_change=}, {factor=}")
            new_prob = (
                self.ionic_liquid.templates.get_update_value_for(update_set, "prob")
                + factor
            )
            if new_prob > 1:
                logger.info(
                    f"Probability set to 1, cannot be greater. (Was: {new_prob})"
                )
                new_prob = 1
            if new_prob < 0:
                logger.info(
                    f"Probability set to 0, cannot be smaller. (Was: {new_prob})"
                )
                new_prob = 0
            self.ionic_liquid.templates.set_update_value_for(
                update_set, "prob", new_prob
            )
            print(f"New Prob for {update_set}: {new_prob}")


class KeepHUpdate(Update):
    """KeepHUpdate performs updates but uses the original H position
    keep the position of the original H when switching from dummy to real H.
    """

    @staticmethod
    def load(fname, protex_system: ProtexSystem) -> KeepHUpdate:
        with open(fname, "rb") as inp:
            from_pickle = pickle.load(inp)  # ensure correct order of arguments
        update = KeepHUpdate(protex_system, *from_pickle)
        return update

    def __init__(
        self,
        ionic_liquid: ProtexSystem,
        all_forces: bool = False,
        to_adapt: list[tuple[str, int, frozenset[str]]] or None = None,
        include_equivalent_atom: bool = False,
        reorient: bool = False,
    ) -> None:
        super().__init__(
            ionic_liquid, to_adapt, all_forces, include_equivalent_atom, reorient
        )

    def dump(self, fname: str) -> None:
        to_pickle = [
            self.all_forces,
            self.to_adapt,
            self.include_equivalent_atom,
            self.reorient,
        ]  # enusre correct order of arguments
        with open(fname, "wb") as outp:
            pickle.dump(to_pickle, outp, pickle.HIGHEST_PROTOCOL)

    def _reorient_atoms(self, candidate, positions, positions_copy):
        # Function to reorient atoms if the equivalent atom was used for shortest distance
        # exchange positions of atom and equivalent atom
        # and set the position of the "new" H
        candidate1_residue, candidate2_residue = candidate

        # exchange positions of equivalent atoms
        for resi in (candidate1_residue, candidate2_residue):
            if resi.used_equivalent_atom:
                atom_idx = resi.get_idx_for_atom_name(
                    self.ionic_liquid.templates.get_atom_name_for(resi.current_name)
                )
                equivalent_idx = resi.get_idx_for_atom_name(
                    self.ionic_liquid.templates.get_equivalent_atom_for(
                        resi.current_name
                    )
                )

                pos_atom = positions_copy[atom_idx]
                #print(f"{pos_atom=}")
                pos_equivalent = positions_copy[equivalent_idx]
                #print(f"{pos_equivalent=}")

                positions[atom_idx] = pos_equivalent
                positions[equivalent_idx] = pos_atom

                # if resi.current_name == "OAC": # also exchange lone pairs and drudes
                #     pos_atom_d = positions_copy[atom_idx+1] # got atom idxes from psf
                #     pos_equivalent_d = positions_copy[equivalent_idx+1]
                #     pos_atom_lp21 = positions_copy[atom_idx+5] # atom: O2
                #     pos_atom_lp22 = positions_copy[atom_idx+6]
                #     pos_equivalent_lp11 = positions_copy[equivalent_idx+5] # equivalent: O1
                #     pos_equivalent_lp12 = positions_copy[equivalent_idx+6]

                #     positions[atom_idx+1] = pos_equivalent_d
                #     positions[equivalent_idx+1] = pos_atom_d
                #     positions[atom_idx+5] = pos_equivalent_lp11
                #     positions[atom_idx+6] = pos_equivalent_lp12
                #     positions[equivalent_idx+5] = pos_atom_lp21
                #     positions[equivalent_idx+6] = pos_atom_lp22
                # print(
                #     f"setting position of {self.ionic_liquid.templates.get_atom_name_for(resi.current_name)} to {positions[atom_idx]} and {self.ionic_liquid.templates.get_equivalent_atom_for(resi.current_name)} to {positions[equivalent_idx]}"
                # )

        # set new H position:
        if "H" in self.ionic_liquid.templates.get_atom_name_for(
            candidate1_residue.current_name
        ) or (
            self.ionic_liquid.templates.has_equivalent_atom(candidate1_residue.current_name) is True
            and "H"
            in self.ionic_liquid.templates.get_equivalent_atom_for(
                candidate1_residue.current_name
            )
        ):
            donor = candidate1_residue
            acceptor = candidate2_residue

        else:
            donor = candidate2_residue
            acceptor = candidate1_residue

        if donor.used_equivalent_atom is True:
            idx_donated_H = donor.get_idx_for_atom_name(
                self.ionic_liquid.templates.get_equivalent_atom_for(donor.current_name)
            )

        else:
            idx_donated_H = donor.get_idx_for_atom_name(
                self.ionic_liquid.templates.get_atom_name_for(donor.current_name)
            )

        if acceptor.used_equivalent_atom is True:
            idx_acceptor_atom = acceptor.get_idx_for_atom_name(
                self.ionic_liquid.templates.get_equivalent_atom_for(
                    acceptor.current_name
                )
            )

        else:
            idx_acceptor_atom = acceptor.get_idx_for_atom_name(
                self.ionic_liquid.templates.get_atom_name_for(acceptor.current_name)
            )

        # account for PBC
        boxl_vec = (
            self.ionic_liquid.boxlength
        )  # changed to store boxl as quantity in system class

        pos_acceptor_atom = positions_copy[idx_acceptor_atom]
        pos_donated_H = positions_copy[idx_donated_H]

        for i in range(0, 3):
            if (
                abs(pos_acceptor_atom[i] - pos_donated_H[i]) > boxl_vec / 2
            ):  # could also be some other value
                if pos_acceptor_atom[i] > pos_donated_H[i]:
                    pos_donated_H[i] = pos_donated_H[i] + boxl_vec
                else:
                    pos_donated_H[i] = pos_donated_H[i] - boxl_vec

        pos_accepted_H = pos_donated_H - 0.33 * (
            pos_donated_H - pos_acceptor_atom
        )  # set position at ca. 1 angstrom from acceptor -> more stable

        # atom name of acceptor alternative is the H that used to be the dummy H
        idx_accepted_H = acceptor.get_idx_for_atom_name(
            self.ionic_liquid.templates.get_atom_name_for(acceptor.alternativ_name)
        )

        # update position of the once-dummy H on the acceptor - original H line
        positions[idx_accepted_H] = pos_accepted_H

        # print(
        #     f"donated H: {pos_donated_H}, acceptor atom: {pos_acceptor_atom}, H set to: {pos_accepted_H}"
        # )

        return positions

    def _update(self, candidates: list[tuple], nr_of_steps: int) -> None:
        logger.info("called _update")

        # get current state
        state = self.ionic_liquid.simulation.context.getState(getEnergy=True)
        # get initial energy
        initial_e = state.getPotentialEnergy()
        if np.isnan(initial_e._value):
            raise RuntimeError(f"Energy is {initial_e}")

        logger.info("Start changing states ...")
        assert nr_of_steps > 1, "Use an update step number of at least 2."
        for lamb in np.linspace(0, 1, nr_of_steps):
            # for lamb in reversed(np.linspace(1, 0, nr_of_steps, endpoint=False)):
            for candidate in candidates:
                # retrive residue instances
                candidate1_residue, candidate2_residue = sorted(
                    candidate, key=lambda candidate: candidate.current_name
                )

                print(
                    f"{lamb}: candiadate_1: {candidate1_residue.current_name}; charge:{candidate1_residue.current_charge}: candiadate_2: {candidate2_residue.current_name}; charge:{candidate2_residue.current_charge}"
                )

                for force_to_be_updated in self.allowed_forces:
                    ######################
                    # candidate1
                    ######################
                    candidate1_residue.update(force_to_be_updated, lamb)

                    ######################
                    # candidate2
                    ######################
                    candidate2_residue.update(force_to_be_updated, lamb)

            # update the context to include the new parameters
            for force_to_be_updated in self.allowed_forces:
                self.ionic_liquid.update_context(force_to_be_updated)

            # get new energy
            state = self.ionic_liquid.simulation.context.getState(getEnergy=True)
            new_e = state.getPotentialEnergy()
            if np.isnan(new_e._value):
                raise RuntimeError(f"Energy is {new_e}")

            self.ionic_liquid.simulation.step(1)

        positions = self.ionic_liquid.simulation.context.getState(
            getPositions=True
        ).getPositions(asNumpy=True)

        positions_copy = copy.deepcopy(positions)

        for candidate in candidates:
            candidate1_residue, candidate2_residue = candidate
            print(f"candidate pair {candidates.index(candidate)}")
            print(
                f"candidate1 used equivalent atom: {candidate1_residue.used_equivalent_atom}, candidate2 used equivalent atom: {candidate2_residue.used_equivalent_atom}"
            )

            positions = self._reorient_atoms(candidate, positions, positions_copy)

            #### update refactor orig
            #    self._reorient_atoms(candidate2_residue, positions) #from update refactor orig

            # also update has_equivalent_atom
            # TODO: adapt somehow in residue class, need information if current name or alternativ name have equivalent atom and adjust accordingly to current name! ->
            # residue.has_equivalent_atom now give the information depending on the current name.
            # for candidate_residue in (candidate1_residue, candidate2_residue):
            #    if candidate_residue.current_name in ("MEOH2", "MEOH", "HOAC", "OAC"):
            #        candidate_residue.has_equivalent_atom = (
            #            not candidate_residue.has_equivalent_atom
            #        )

            #### update refactor ende

            # after the update is finished the current_name attribute is updated (and since alternative_name depends on current_name it too is updated)
            candidate1_residue.current_name = candidate1_residue.alternativ_name
            candidate2_residue.current_name = candidate2_residue.alternativ_name

            assert candidate1_residue.current_name != candidate1_residue.alternativ_name
            assert candidate2_residue.current_name != candidate2_residue.alternativ_name

            if candidate1_residue.used_equivalent_atom:
                candidate1_residue.used_equivalent_atom = (
                    False  # reset for next update round
                )

            if candidate2_residue.used_equivalent_atom:
                candidate2_residue.used_equivalent_atom = False

        self.ionic_liquid.simulation.context.setPositions(positions)
        # NOTE: should this happen directly after the simulation steps if there are multiple steps within the update?
        # NOTE: should this happen before or after forces are updated?

        # get new energy
        state = self.ionic_liquid.simulation.context.getState(getEnergy=True)
        new_e = state.getPotentialEnergy()
        logger.info(f"Energy before/after state change:{initial_e}/{new_e}")


class NaiveMCUpdate(Update):
    """NaiveMCUpdate Performs naive MC update on molecule pairs in close proximity.

    Parameters
    ----------
    UpdateMethod : [type]
        [description]
    """

    @staticmethod
    def load(fname: str, protex_system: ProtexSystem) -> NaiveMCUpdate:
        """Load a pickled NaiveMCUpdate instance.

        Parameters
        ----------
        fname : str
            The file name
        protex_system : ProtexSystem
            A ProtexSystem instance

        Returns
        -------
        NaiveMCUpdate
            A NaiveMCUpdate instance
        """
        with open(fname, "rb") as inp:
            from_pickle = pickle.load(inp)  # ensure correct order of arguments
        update = NaiveMCUpdate(protex_system, *from_pickle)
        return update

    def __init__(
        self,
        ionic_liquid: ProtexSystem,
        all_forces: bool = False,
        to_adapt: list[tuple[str, int, frozenset[str]]] or None = None,
        include_equivalent_atom: bool = False,
        reorient: bool = False,
    ) -> None:
        super().__init__(
            ionic_liquid, to_adapt, all_forces, include_equivalent_atom, reorient
        )
        if reorient:
            raise NotImplementedError(
                "Currently reorienting atoms if equivalent atoms are used is not implemented. Set reorient=False."
            )

    def dump(self, fname: str) -> None:
        """Pickle the NaiveMCUpdate instance.

        Parameters
        ----------
        fname : str
            The file name
        """
        to_pickle = [
            self.all_forces,
            self.to_adapt,
            self.include_equivalent_atom,
            self.reorient,
        ]  # enusre correct order of arguments
        with open(fname, "wb") as outp:
            pickle.dump(to_pickle, outp, pickle.HIGHEST_PROTOCOL)

    def _update(self, candidates: list[tuple], nr_of_steps: int) -> None:
        logger.info("called _update")
        # get current state
        state = self.ionic_liquid.simulation.context.getState(getEnergy=True)
        # get initial energy
        initial_e = state.getPotentialEnergy()
        if np.isnan(initial_e._value):
            raise RuntimeError(f"Energy is {initial_e}")

        logger.info("Start changing states ...")
        assert nr_of_steps > 1, "Use an update step number of at least 2."
        for lamb in np.linspace(0, 1, nr_of_steps):
            # for lamb in reversed(np.linspace(1, 0, nr_of_steps, endpoint=False)):
            for candidate in candidates:
                # retrive residue instances
                candidate1_residue, candidate2_residue = sorted(
                    candidate, key=lambda candidate: candidate.current_name
                )

                print(
                    f"{lamb}: candiadate_1: {candidate1_residue.current_name}; charge:{candidate1_residue.current_charge}: candiadate_2: {candidate2_residue.current_name}; charge:{candidate2_residue.current_charge}"
                )

                for force_to_be_updated in self.allowed_forces:
                    ######################
                    # candidate1
                    ######################
                    candidate1_residue.update(force_to_be_updated, lamb)

                    ######################
                    # candidate2
                    ######################
                    candidate2_residue.update(force_to_be_updated, lamb)

            # update the context to include the new parameters
            for force_to_be_updated in self.allowed_forces:
                self.ionic_liquid.update_context(force_to_be_updated)

            # get new energy
            state = self.ionic_liquid.simulation.context.getState(getEnergy=True)
            new_e = state.getPotentialEnergy()
            if np.isnan(new_e._value):
                raise RuntimeError(f"Energy is {new_e}")

            self.ionic_liquid.simulation.step(1)

        for candidate in candidates:
            candidate1_residue, candidate2_residue = candidate
            # after the update is finished the current_name attribute is updated (and since alternative_name depends on current_name it too is updated)
            candidate1_residue.current_name = candidate1_residue.alternativ_name
            candidate2_residue.current_name = candidate2_residue.alternativ_name

            assert candidate1_residue.current_name != candidate1_residue.alternativ_name
            assert candidate2_residue.current_name != candidate2_residue.alternativ_name

        # get new energy
        state = self.ionic_liquid.simulation.context.getState(getEnergy=True)
        new_e = state.getPotentialEnergy()
        logger.info(f"Energy before/after state change:{initial_e}/{new_e}")

        # self.ionic_liquid.simulation.context.setVelocitiesToTemperature(
        #    300.0 * unit.kelvin
        # )


class StateUpdate:
    """Controls the update sheme and proposes the residues that need an update."""

    @staticmethod
    def load(fname: str, updateMethod: Update) -> StateUpdate:
        """Load a pickled StateUpdate instance.

        Parameters
        ----------
        fname : str
            The file name
        updateMethod : Update
            The update method instance

        Returns
        -------
        StateUpdate
            An instance of StateUpdate
        """
        state_update = StateUpdate(updateMethod)
        with open(fname, "rb") as inp:
            from_pickle = pickle.load(inp)  # ensure correct order of arguments
        state_update.history = from_pickle[0]
        state_update.update_trial = from_pickle[1]
        state_update.prob_function = from_pickle[2]
        return state_update

    def __init__(self, updateMethod: Update, prob_function: str = None) -> None:
        self.updateMethod: Update = updateMethod
        self.ionic_liquid: ProtexSystem = self.updateMethod.ionic_liquid
        self.history: deque = deque(maxlen=10)
        self.update_trial: int = 0
        self.prob_function = prob_function

    def dump(self, fname: str) -> None:
        """Pickle the StateUpdate instance.

        Parameters
        ----------
        fname : str
            The file name
        """
        to_pickle = [
            self.history,
            self.update_trial,
            self.prob_function
        ]  # enusre correct order of arguments
        with open(fname, "wb") as outp:
            pickle.dump(to_pickle, outp, pickle.HIGHEST_PROTOCOL)

    def write_charges(self, filename: str) -> None: #deprecated?
        """Write current charges to a file.

        Parameters
        ----------
        filename : str
            The name of the file to wrtie the charges to
        """
        par = self.get_charges()
        with open(filename, "w+") as f:
            for atom_idx, atom, charge in par:
                charge = charge._value
                f.write(
                    f"{atom.residue.name:>4}:{int(atom.id): 4}:{int(atom.residue.id): 4}:{atom.name:>4}:{charge}\n"
                )
    #instead of these to functions use the ChargeReporter probably
    def get_charges(self) -> list: #deprecated?
        """_summary_.

        Returns
        -------
        list
            atom_idxs, atom object, charge

        Raises
        ------
        RuntimeError
            If system does not contain a nonbonded force
        """
        par = []
        for force in self.ionic_liquid.system.getForces():
            if type(force).__name__ == "NonbondedForce":
                for idx, atom in zip(
                    range(force.getNumParticles()), self.ionic_liquid.topology.atoms()
                ):
                    charge, _, _ = force.getParticleParameters(idx)
                    par.append((idx, atom, charge))
                return par
        raise RuntimeError("Something went wrong. There was no NonbondedForce")

    #redundant with ProtexSystem.get_current_number_of_each_residue_type
    def get_num_residues(self) -> dict:
        """Deprecated 1.1."""
        res_dict = {
            "IM1H": 0,
            "OAC": 0,
            "IM1": 0,
            "HOAC": 0,
            "HPTS": 0,
            "HPTSH": 0,
            "MEOH": 0,
            "MEOH2": 0,
        }
        for residue in self.ionic_liquid.residues:
            res_dict[residue.current_name] += 1
        return res_dict

    def _print_start(self):
        print(
            f"""
            ##############################
            ##############################
            --- Update trial: {self.update_trial} ---
            ##############################
            ##############################
            """
        )
        # --- Nr of charged residues: ---
        # --- Nr of uncharged residues: ---

    def _print_stop(self):
        print(
            """
            ##############################
            ##############################
            """
        )

    def update(self, nr_of_steps: int = 2) -> list[tuple[Residue, Residue]]:
        r"""Updates the current state using the method defined in the UpdateMethod class.

        Parameters
        ----------
        nr_of_steps : int, optional
            The number of intermediate :math:`{\lambda}` states.
            The default of two means 1 with the initial and one with the final state,
            so no intermediate states, by default 2

        Returns
        -------
        list[tuple[Residue, Residue]]
            A list with all the updated residue tuples
        """
        # calculate the distance betwen updateable residues
        pos_list, res_list = self._get_positions_for_mutation_sites()
        # propose the update candidates based on distances
        self._print_start()
        candidate_pairs = self._propose_candidate_pair(pos_list, res_list)
        print(f"{len(candidate_pairs)=}")

        if len(candidate_pairs) == 0:
            print("No transfers this time")
            self.ionic_liquid.simulation.step(
                nr_of_steps
            )  # also do the simulation steps if no update occurs, to be consistent in simulation time
        elif len(candidate_pairs) > 0:
            self.updateMethod._update(candidate_pairs, nr_of_steps)

        self.update_trial += 1

        if self.updateMethod.to_adapt is not None:
            self.updateMethod._adapt_probabilities(self.updateMethod.to_adapt)

        self._print_stop()

        return candidate_pairs

    def _propose_candidate_pair(
        self, pos_list: list[float], res_list: list[Residue], use_pbc: bool = True
    ) -> list[tuple[Residue, Residue]]:
        """Takes the return value of _get_positions_of_mutation_sites."""
        assert len(pos_list) == len(
            res_list
        ), "Should be equal length and same order, because residue is found by index of pos list"

        from scipy.spatial.distance import cdist

        def _rPBC(
            coor1, coor2, boxl=self.ionic_liquid.boxlength.value_in_unit(nanometers)
        ):
            dx = abs(coor1[0] - coor2[0])
            if dx > boxl / 2:
                dx = boxl - dx
            dy = abs(coor1[1] - coor2[1])
            if dy > boxl / 2:
                dy = boxl - dy
            dz = abs(coor1[2] - coor2[2])
            if dz > boxl / 2:
                dz = boxl - dz
            return np.sqrt(dx * dx + dy * dy + dz * dz)

        def distance_based_probability(r, r_min, r_max, prob):
            if self.prob_function is None:
                return prob
            elif self.prob_function == "linear":
                return -(prob/(r_max-r_min))*r+prob*r_max/(r_max-r_min)
            elif self.prob_function == "cosine":
                return (prob/2)*np.cos(np.pi/(r_max-r_min)*r-np.pi*r_min/(r_max-r_min))+prob/2

        # calculate distance matrix between the two molecules
        if use_pbc:
            logger.debug("Using PBC correction for distance calculation")
            distance = cdist(pos_list, pos_list, _rPBC)
        else:
            logger.debug("No PBC correction for distance calculation")
            distance = distance_matrix(pos_list, pos_list)
        # shape diagonal to not have self terms between ie same HOAC-HOAC
        np.fill_diagonal(distance, np.inf)
        # print(f"{distance=}, {distance_pbc=}")
        # get a list of indices for elements in the distance matrix sorted by increasing distance
        # also combinations which are not psossible are in list
        # -> the selecion is then done with the check if both residues
        # corresponiding to the distance index are an allowed update
        shape = distance.shape
        idx = np.dstack(np.unravel_index(np.argsort(distance.ravel()), shape))[0]
        # print(f"{idx=}")

        proposed_candidate_pairs = []
        proposed_candidate_pair_sets = (
            []
        )  # didn't want to make sets from proposed_candidate_pairs altogether, second list for basically same information may be superfluous
        used_residues = []
        # check if charge transfer is possible
        for candidate_idx1, candidate_idx2 in idx:
            residue1: Residue = res_list[candidate_idx1]
            residue2: Residue = res_list[candidate_idx2]
            # is this combination allowed?
            if (
                frozenset([residue1.current_name, residue2.current_name])
                in self.ionic_liquid.templates.allowed_updates.keys()
            ):
                r_max = self.ionic_liquid.templates.allowed_updates[
                    frozenset([residue1.current_name, residue2.current_name])
                ]["r_max"]
                r_min = self.ionic_liquid.templates.allowed_updates[
                    frozenset([residue1.current_name, residue2.current_name])
                ]["r_min"]
                prob = self.ionic_liquid.templates.allowed_updates[
                    frozenset([residue1.current_name, residue2.current_name])
                ]["prob"]
                r = distance[candidate_idx1, candidate_idx2]
                if r < r_min:
                    dist_prob = prob
                elif r <= r_max:
                    dist_prob = distance_based_probability(r, r_min, r_max, prob)
                else:
                    dist_prob = 0

                logger.debug(f"{r=}, {r_min=}, {r_max=}, {prob=}, {dist_prob=}, {self.prob_function=}")
<<<<<<< HEAD
                #print(f"{r=}, {r_min=}, {r_max=}, {prob=}, {dist_prob=}, {self.prob_function=}")
                
=======
                print(f"{r=}, {r_min=}, {r_max=}, {prob=}, {dist_prob=}, {self.prob_function=}")

>>>>>>> cd81b494
                # break for loop if no pair can fulfill distance condition
                if r > self.ionic_liquid.templates.overall_max_distance:
                    break
                elif r <= r_max and random.random() <= dist_prob:  # random enough?
                    charge_candidate_idx1 = residue1.endstate_charge
                    charge_candidate_idx2 = residue2.endstate_charge

                    logger.debug(
                        f"{residue1.original_name}:{residue1.current_name}:{residue1.residue.id}:{charge_candidate_idx1}-{residue2.original_name}:{residue2.current_name}:{residue2.residue.id}:{charge_candidate_idx2} pair suggested ..."
                    )
                    logger.debug(
                        f"Distance between pairs: {distance[candidate_idx1,candidate_idx2]}"
                    )
                    proposed_candidate_pair = (residue1, residue2)
                    # reject if already used in this transfer call
                    # print(f"{residue1=}, {residue2=}")
                    if (
                        residue1 in used_residues or residue2 in used_residues
                    ):  # TODO: is this working with changing some variables in the classes?
                        logger.debug(
                            f"{residue1.current_name}:{residue1.residue.id}:{charge_candidate_idx1}-{residue2.current_name}:{residue2.residue.id}:{charge_candidate_idx2} pair rejected, bc used this transfer call ..."
                        )
                        continue
                    # reject if already in last 10 updates
                    if any(
                        set(proposed_candidate_pair) in sublist
                        for sublist in self.history
                    ):
                        logger.debug(
                            f"{residue1.current_name}:{residue1.residue.id}:{charge_candidate_idx1}-{residue2.current_name}:{residue2.residue.id}:{charge_candidate_idx2} pair rejected, bc in history ..."
                        )

                        continue
                    # accept otherwise
                    proposed_candidate_pairs.append(proposed_candidate_pair)
                    if (
                        candidate_idx1 == residue1.equivalent_atom_pos_in_list
                    ):  # check if we used the actual atom or onyl the equivalent
                        residue1.used_equivalent_atom = True
                    if candidate_idx2 == residue2.equivalent_atom_pos_in_list:
                        residue2.used_equivalent_atom = True
                    used_residues.append(residue1)
                    used_residues.append(residue2)
                    proposed_candidate_pair_sets.append(set(proposed_candidate_pair))
                    print(
                        f"{residue1.current_name}:{residue1.residue.id}:{charge_candidate_idx1}-{residue2.current_name}:{residue2.residue.id}:{charge_candidate_idx2} pair accepted ..."
                    )
                    # residue.index 0-based through whole topology
                    print(
                        f"UpdatePair:{residue1.current_name}:{residue1.residue.index}:{charge_candidate_idx1}:{residue2.current_name}:{residue2.residue.index}:{charge_candidate_idx2}"
                    )
                # return proposed_candidate_pair
        if len(proposed_candidate_pair_sets) == 0:
            self.history.append([])
        else:
            self.history.append(proposed_candidate_pair_sets)
        return proposed_candidate_pairs

    def _get_positions_for_mutation_sites(self) -> tuple[list[float], list[Residue]]:
        """_get_positions_for_mutation_sites returns."""
        pos = self.ionic_liquid.simulation.context.getState(
            getPositions=True
        ).getPositions(asNumpy=True)

        # fill in the positions for each species
        pos_list = []
        res_list = []

        # loop over all residues and add the positions of the atoms that can be updated to the pos_dict
        for residue in self.ionic_liquid.residues:
            residue.equivalent_atom_pos_in_list = None
            assert residue.current_name in self.ionic_liquid.templates.names
            # get the position of the atom (Hydrogen or the possible acceptor)
            # new idea: just make one list with all positions and then calc distances of everything with everything... -> not so fast, but i need i.e. IM1H-IM1
            pos_list.append(
                pos[
                    residue.get_idx_for_atom_name(
                        self.ionic_liquid.templates.get_atom_name_for(
                            residue.current_name
                        )
                    )
                    # this needs the atom idx to be the same for both topologies
                    # TODO: maybe get rid of this caveat
                    # maybe some mapping between possible residue states and corresponding atom positions
                ]
            )
            res_list.append(residue)

            if (
                self.updateMethod.include_equivalent_atom
                and self.ionic_liquid.templates.has_equivalent_atom(
                    residue.current_name
                )
            ):
                pos_list.append(
                    pos[
                        residue.get_idx_for_atom_name(
                            self.ionic_liquid.templates.get_equivalent_atom_for(
                                residue.current_name
                            )
                        )
                    ]
                )
                residue.equivalent_atom_pos_in_list = len(
                    res_list
                )  # store idx to know which coordinates where used for distance

                res_list.append(
                    residue
                )  # add second time the residue to have same length of pos_list and res_list

        return pos_list, res_list<|MERGE_RESOLUTION|>--- conflicted
+++ resolved
@@ -785,13 +785,8 @@
                     dist_prob = 0
 
                 logger.debug(f"{r=}, {r_min=}, {r_max=}, {prob=}, {dist_prob=}, {self.prob_function=}")
-<<<<<<< HEAD
                 #print(f"{r=}, {r_min=}, {r_max=}, {prob=}, {dist_prob=}, {self.prob_function=}")
                 
-=======
-                print(f"{r=}, {r_min=}, {r_max=}, {prob=}, {dist_prob=}, {self.prob_function=}")
-
->>>>>>> cd81b494
                 # break for loop if no pair can fulfill distance condition
                 if r > self.ionic_liquid.templates.overall_max_distance:
                     break
