--- conflicted
+++ resolved
@@ -179,7 +179,6 @@
         tuple[str]
             A tuple with the order of resnames from low H (acceptor) to high H (donor) count
         """
-<<<<<<< HEAD
         for tup in self.ordered_names:
             if resname in tup:
                 return tup
@@ -196,10 +195,6 @@
         with open(fname, "wb") as outp:
             pickle.dump(self, outp, pickle.HIGHEST_PROTOCOL)
     
-=======
-        return self.states[resname][self._atom_name]
-
->>>>>>> 8933e955
     def get_donors_for(self, resname: str) -> tuple:
         """Get the atom names of donors for a specific residue.
 
@@ -900,7 +895,6 @@
 
         for r in self.topology.residues():
             name = r.name
-<<<<<<< HEAD
             other_names = self.templates.get_other_resnames(name)
 
             # skip if name or all corresponding names are already in the template
@@ -913,11 +907,6 @@
                 templates[oname] = self._extract_templates(oname)
                 H_templates[oname] = self._extract_H_templates(oname)
            
-=======
-            self._fill_residue_templates(name)
-            self._fill_H_templates(name)
-
->>>>>>> 8933e955
 
         if self.fast:
             # this takes some time, but the update calls on the residues are then much faster
