--- conflicted
+++ resolved
@@ -2,14 +2,6 @@
 import logging
 from collections import ChainMap, defaultdict, deque
 from pdb import pm
-<<<<<<< HEAD
-
-# from typing import Dict, List
-
-# from typing_extensions import final
-
-=======
->>>>>>> 0d0c97e0
 import numpy as np
 import parmed
 
@@ -65,13 +57,9 @@
     """
 
     def __init__(
-<<<<<<< HEAD
         self,
         states: list[dict[str, dict[str, str]]],
         allowed_updates: dict[frozenset[str], dict[str, float]],
-=======
-        self, states: list, allowed_updates: dict[frozenset[str], dict[str, float]]
->>>>>>> 0d0c97e0
     ) -> None:
 
         self.pairs: list[list[str]] = [list(i.keys()) for i in states]
@@ -157,11 +145,7 @@
     # Not used
     def set_allowed_updates(
         self, allowed_updates: dict[frozenset[str], dict[str, float]]
-<<<<<<< HEAD
     ) -> None:
-=======
-    ):
->>>>>>> 0d0c97e0
         self.allowed_updates = allowed_updates
 
     def get_canonical_name(self, name: str) -> str:
@@ -225,685 +209,6 @@
         return self.states[name]["charge"]
 
 
-<<<<<<< HEAD
-class Residue:
-    """Residue extends the OpenMM Residue Class by important features needed for the proton transfer
-
-    Parameters
-    -----------
-    residue: openmm.app.topology.Residue
-        The residue from  an OpenMM Topology
-    alternativ_name: str
-        The name of the corresponding protonated/deprotonated form (eg. OAC for HOAC)
-    system: openmm.openmm.System
-        The system generated with openMM, where all residues are in
-    initial_parameters: dict[list]
-        The parameters for the residue
-    alternativ_parameters: dict[list]
-        The parameters for the alternativ (protonated/deprotonated) state
-    canonical_name: str
-        A general name for both states (protonated/deprotonated)
-    pair_12_13_exclusion_list: list
-        1-2 and 1-3 exclusions in the system
-
-    Attributes
-    -----------
-    residue: openmm.app.topology.Residue
-        The residue from  an OpenMM Topology
-    original_name: str
-        The name of the residue given by the OpenMM Residue, will not change throughout the simulation(?)
-    current_name: str
-        The current name of the residue, depending on the protonation state
-    atom_idxs: list[int]
-        List of all atom indices belonging to that residue
-    atom_names; list[str]
-        List of all atom names belonging to that residue
-    parameters: dict[str: dict[list]]
-        Dictionary containnig the parameters for ``original_name`` and ``alternativ_name``
-    record_charge_state: list
-        Records the charge state of that residue
-    canonical_name: str
-        A general name for both states (protonated/deprotonated)
-    system: openmm.openmm.System
-        The system generated with openMM, where all residues are in
-    pair_12_13_list: list
-         1-2 and 1-3 exclusions in the system
-    """
-
-    def __init__(
-        self,
-        residue,
-        alternativ_name,
-        system,
-        inital_parameters,
-        alternativ_parameters,
-        canonical_name,
-        pair_12_13_exclusion_list,
-    ) -> None:
-
-        self.residue = residue
-        self.original_name = residue.name
-        self.current_name = self.original_name
-        self.atom_idxs = [atom.index for atom in residue.atoms()]
-        self.atom_names = [atom.name for atom in residue.atoms()]
-        self.parameters = {
-            self.original_name: inital_parameters,
-            alternativ_name: alternativ_parameters,
-        }
-        self.record_charge_state = []
-        self.canonical_name = canonical_name
-        self.system = system
-        self.record_charge_state.append(self.endstate_charge)  # Not used anywhere?
-        self.pair_12_13_list = pair_12_13_exclusion_list
-
-    @property
-    def alternativ_name(self):
-        """Alternative name for the residue, e.g. the corresponding name for the protonated/deprotonated form
-
-        Returns
-        --------
-        str
-        """
-        for name in self.parameters.keys():
-            if name != self.current_name:
-                return name
-
-    def update(
-        self, force_name: str, lamb: float
-    ) -> None:  # we don't need to call update in context since we are doing this in NaiveMCUpdate
-        """Update the requested force in that residue
-
-        Parameters
-        -----------
-        force_name: Name of the force to update
-        lamb: lambda state at which to get corresponding values (between 0 and 1)
-        """
-        if force_name == "NonbondedForce":
-            parms = self._get_NonbondedForce_parameters_at_lambda(lamb)
-            self._set_NonbondedForce_parameters(parms)
-        elif force_name == "HarmonicBondForce":
-            parms = self._get_HarmonicBondForce_parameters_at_lambda(lamb)
-            self._set_HarmonicBondForce_parameters(parms)
-        elif force_name == "HarmonicAngleForce":
-            parms = self._get_HarmonicAngleForce_parameters_at_lambda(lamb)
-            self._set_HarmonicAngleForce_parameters(parms)
-        elif force_name == "PeriodicTorsionForce":
-            parms = self._get_PeriodicTorsionForce_parameters_at_lambda(lamb)
-            self._set_PeriodicTorsionForce_parameters(parms)
-        elif force_name == "CustomTorsionForce":
-            parms = self._get_CustomTorsionForce_parameters_at_lambda(lamb)
-            self._set_CustomTorsionForce_parameters(parms)
-        elif force_name == "DrudeForce":
-            parms = self._get_DrudeForce_parameters_at_lambda(lamb)
-            self._set_DrudeForce_parameters(parms)
-
-    def _set_NonbondedForce_parameters(self, parms):
-        parms_nonb = deque(parms[0])
-        parms_exceptions = deque(parms[1])
-        for force in self.system.getForces():
-            if type(force).__name__ == "NonbondedForce":
-                for parms_nonbonded, idx in zip(parms_nonb, self.atom_idxs):
-                    charge, sigma, epsilon = parms_nonbonded
-                    force.setParticleParameters(idx, charge, sigma, epsilon)
-
-                for exc_idx in range(force.getNumExceptions()):
-                    f = force.getExceptionParameters(exc_idx)
-                    idx1 = f[0]
-                    idx2 = f[1]
-                    if idx1 in self.atom_idxs and idx2 in self.atom_idxs:
-                        chargeprod, sigma, epsilon = parms_exceptions.popleft()
-                        force.setExceptionParameters(
-                            exc_idx, idx1, idx2, chargeprod, sigma, epsilon
-                        )
-
-    def _set_HarmonicBondForce_parameters(self, parms):
-
-        parms = deque(parms)
-        for force in self.system.getForces():
-            if type(force).__name__ == "HarmonicBondForce":
-                for bond_idx in range(force.getNumBonds()):
-                    f = force.getBondParameters(bond_idx)
-                    idx1 = f[0]
-                    idx2 = f[1]
-                    if idx1 in self.atom_idxs and idx2 in self.atom_idxs:
-                        r, k = parms.popleft()
-                        force.setBondParameters(bond_idx, idx1, idx2, r, k)
-
-    def _set_HarmonicAngleForce_parameters(self, parms):
-        parms = deque(parms)
-
-        for force in self.system.getForces():
-            if type(force).__name__ == "HarmonicAngleForce":
-                for angle_idx in range(force.getNumAngles()):
-                    f = force.getAngleParameters(angle_idx)
-                    idx1 = f[0]
-                    idx2 = f[1]
-                    idx3 = f[2]
-                    if (
-                        idx1 in self.atom_idxs
-                        and idx2 in self.atom_idxs
-                        and idx3 in self.atom_idxs
-                    ):
-                        thetha, k = parms.popleft()
-                        force.setAngleParameters(angle_idx, idx1, idx2, idx3, thetha, k)
-
-    def _set_PeriodicTorsionForce_parameters(self, parms):
-        parms = deque(parms)
-
-        for force in self.system.getForces():
-            if type(force).__name__ == "PeriodicTorsionForce":
-                for torsion_idx in range(force.getNumTorsions()):
-                    f = force.getTorsionParameters(torsion_idx)
-                    idx1 = f[0]
-                    idx2 = f[1]
-                    idx3 = f[2]
-                    idx4 = f[3]
-                    if (
-                        idx1 in self.atom_idxs
-                        and idx2 in self.atom_idxs
-                        and idx3 in self.atom_idxs
-                        and idx4 in self.atom_idxs
-                    ):
-                        per, phase, k = parms.popleft()
-                        force.setTorsionParameters(
-                            torsion_idx, idx1, idx2, idx3, idx4, per, phase, k
-                        )
-
-    def _set_CustomTorsionForce_parameters(self, parms):
-        parms = deque(parms)
-
-        for force in self.system.getForces():
-            if type(force).__name__ == "CustomTorsionForce":
-                for torsion_idx in range(force.getNumTorsions()):
-                    f = force.getTorsionParameters(torsion_idx)
-                    idx1 = f[0]
-                    idx2 = f[1]
-                    idx3 = f[2]
-                    idx4 = f[3]
-                    if (
-                        idx1 in self.atom_idxs
-                        and idx2 in self.atom_idxs
-                        and idx3 in self.atom_idxs
-                        and idx4 in self.atom_idxs
-                    ):
-                        k, psi0 = parms.popleft()  # tuple with (k,psi0)
-                        force.setTorsionParameters(
-                            torsion_idx, idx1, idx2, idx3, idx4, (k, psi0)
-                        )
-
-    def _set_DrudeForce_parameters(self, parms):
-
-        parms_pol = deque(parms[0])
-        parms_thole = deque(parms[1])
-        for force in self.system.getForces():
-            if type(force).__name__ == "DrudeForce":
-                for drude_idx in range(force.getNumParticles()):
-                    f = force.getParticleParameters(drude_idx)
-                    idx1 = f[0]
-                    idx2 = f[1]
-                    idx3 = f[2]
-                    idx4 = f[3]
-                    idx5 = f[4]
-                    if idx1 in self.atom_idxs and idx2 in self.atom_idxs:
-                        charge, pol, aniso12, aniso14 = parms_pol.popleft()
-                        force.setParticleParameters(
-                            drude_idx,
-                            idx1,
-                            idx2,
-                            idx3,
-                            idx4,
-                            idx5,
-                            charge,
-                            pol,
-                            aniso12,
-                            aniso14,
-                        )
-                for drude_idx in range(force.getNumScreenedPairs()):
-                    f = force.getScreenedPairParameters(drude_idx)
-                    idx1 = f[0]
-                    idx2 = f[1]
-                    parent1, parent2 = self.pair_12_13_list[drude_idx]
-                    drude1, drude2 = parent1 + 1, parent2 + 1
-                    if drude1 in self.atom_idxs and drude2 in self.atom_idxs:
-                        thole = parms_thole.popleft()
-                        force.setScreenedPairParameters(drude_idx, idx1, idx2, thole)
-
-    def _get_NonbondedForce_parameters_at_lambda(self, lamb: float) -> list[list[int]]:
-        # returns interpolated sorted nonbonded Forces.
-        assert lamb >= 0 and lamb <= 1
-        current_name = self.current_name
-        new_name = self.alternativ_name
-
-        nonbonded_parm_old = [
-            parm for parm in self.parameters[current_name]["NonbondedForce"]
-        ]
-        nonbonded_parm_new = [
-            parm for parm in self.parameters[new_name]["NonbondedForce"]
-        ]
-        assert len(nonbonded_parm_old) == len(nonbonded_parm_new)
-        parm_interpolated = []
-
-        for parm_old, parm_new in zip(nonbonded_parm_old, nonbonded_parm_new):
-            charge_old, sigma_old, epsilon_old = parm_old
-            charge_new, sigma_new, epsilon_new = parm_new
-
-            charge_interpolated = (1 - lamb) * charge_old + lamb * charge_new
-            sigma_interpolated = (1 - lamb) * sigma_old + lamb * sigma_new
-            epsilon_interpolated = (1 - lamb) * epsilon_old + lamb * epsilon_new
-
-            # test only charge transfer, no sigma, epsilon:
-            # sigma_interpolated = sigma_old
-            # epsilon_interpolated = epsilon_old
-            # charge_interpolated = charge_old
-
-            parm_interpolated.append(
-                [charge_interpolated, sigma_interpolated, epsilon_interpolated]
-            )
-
-        # Exceptions
-        force_name = "NonbondedForceExceptions"
-        new_parms_offset = self._get_offset(new_name)
-        old_parms_offset = self._get_offset(current_name)
-
-        # match parameters
-        parms_old = []
-        parms_new = []
-        for old_idx, old_parm in enumerate(self.parameters[current_name][force_name]):
-            idx1, idx2 = old_parm[0], old_parm[1]
-            for new_idx, new_parm in enumerate(self.parameters[new_name][force_name]):
-                if set(
-                    [new_parm[0] - new_parms_offset, new_parm[1] - new_parms_offset]
-                ) == set([idx1 - old_parms_offset, idx2 - old_parms_offset]):
-                    if old_idx != new_idx:
-                        raise RuntimeError(
-                            "Odering of Nonbonded Exception parameters is different between the two topologies."
-                        )
-                    parms_old.append(old_parm)
-                    parms_new.append(new_parm)
-                    break
-            else:
-                raise RuntimeError()
-
-        # interpolate parameters
-        exceptions_interpolated = []
-        for parm_old_i, parm_new_i in zip(parms_old, parms_new):
-            chargeprod_old, sigma_old, epsilon_old = parm_old_i[-3:]
-            chargeprod_new, sigma_new, epsilon_new = parm_new_i[-3:]
-            chargeprod_interpolated = (
-                1 - lamb
-            ) * chargeprod_old + lamb * chargeprod_new
-            sigma_interpolated = (1 - lamb) * sigma_old + lamb * sigma_new
-            epsilon_interpolated = (1 - lamb) * epsilon_old + lamb * epsilon_new
-
-            exceptions_interpolated.append(
-                [chargeprod_interpolated, sigma_interpolated, epsilon_interpolated]
-            )
-
-        return [parm_interpolated, exceptions_interpolated]
-
-    def _get_offset(self, name):
-        # get offset for atom idx
-        force_name = "HarmonicBondForce"
-        return min(
-            itertools.chain(
-                *[query_parm[0:2] for query_parm in self.parameters[name][force_name]]
-            )
-        )
-
-    def _get_offset_thole(self, name):
-        # get offset for atom idx for thole parameters
-        force_name = "DrudeForceThole"
-        return min(
-            itertools.chain(
-                *[query_parm[0:2] for query_parm in self.parameters[name][force_name]]
-            )
-        )
-
-    def _get_HarmonicBondForce_parameters_at_lambda(self, lamb):
-        # returns nonbonded Forces ordered.
-        assert lamb >= 0 and lamb <= 1
-        # get the names of new and current state
-        old_name = self.current_name
-        new_name = self.alternativ_name
-        parm_interpolated = []
-        force_name = "HarmonicBondForce"
-        new_parms_offset = self._get_offset(new_name)
-        old_parms_offset = self._get_offset(old_name)
-        # print(f"{old_name=}, {new_name=}")
-        # print(f"{new_parms_offset=}, {old_parms_offset=}")
-        # print(f"{self.parameters[old_name][force_name]=}")
-        # print(f"{self.parameters[new_name][force_name]=}")
-
-        # match parameters
-        parms_old = []
-        parms_new = []
-        for old_idx, old_parm in enumerate(self.parameters[old_name][force_name]):
-            idx1, idx2 = old_parm[0], old_parm[1]
-            for new_idx, new_parm in enumerate(self.parameters[new_name][force_name]):
-                if set(
-                    [new_parm[0] - new_parms_offset, new_parm[1] - new_parms_offset]
-                ) == set([idx1 - old_parms_offset, idx2 - old_parms_offset]):
-                    if old_idx != new_idx:
-                        raise RuntimeError(
-                            "Odering of bond parameters is different between the two topologies.\n"
-                            f"{old_name=}, {old_idx=}, {old_parms_offset=}\n"
-                            f"{new_name=}, {new_idx=}, {new_parms_offset=}\n"
-                            f"{old_parm=}, {new_parm=}\n"
-                        )
-                    parms_old.append(old_parm)
-                    parms_new.append(new_parm)
-                    break
-            else:
-                raise RuntimeError()
-
-        # interpolate parameters
-        for parm_old_i, parm_new_i in zip(parms_old, parms_new):
-            r_old, k_old = parm_old_i[-2:]
-            r_new, k_new = parm_new_i[-2:]
-            r_interpolated = (1 - lamb) * r_old + lamb * r_new
-            k_interpolated = (1 - lamb) * k_old + lamb * k_new
-
-            parm_interpolated.append([r_interpolated, k_interpolated])
-
-        return parm_interpolated
-
-    def _get_HarmonicAngleForce_parameters_at_lambda(self, lamb):
-        # returns HarmonicAngleForce Forces ordered.
-        assert lamb >= 0 and lamb <= 1
-        # get the names of new and current state
-        old_name = self.current_name
-        new_name = self.alternativ_name
-        parm_interpolated = []
-        force_name = "HarmonicAngleForce"
-        new_parms_offset = self._get_offset(new_name)
-        old_parms_offset = self._get_offset(old_name)
-
-        # match parameters
-        parms_old = []
-        parms_new = []
-
-        for old_idx, old_parm in enumerate(self.parameters[old_name][force_name]):
-            idx1, idx2, idx3 = old_parm[0], old_parm[1], old_parm[2]
-            for new_idx, new_parm in enumerate(self.parameters[new_name][force_name]):
-                if set(
-                    [
-                        new_parm[0] - new_parms_offset,
-                        new_parm[1] - new_parms_offset,
-                        new_parm[2] - new_parms_offset,
-                    ]
-                ) == set(
-                    [
-                        idx1 - old_parms_offset,
-                        idx2 - old_parms_offset,
-                        idx3 - old_parms_offset,
-                    ]
-                ):
-                    if old_idx != new_idx:
-                        raise RuntimeError(
-                            "Odering of angle parameters is different between the two topologies."
-                        )
-
-                    parms_old.append(old_parm)
-                    parms_new.append(new_parm)
-                    break
-            else:
-                raise RuntimeError()
-
-        # interpolate parameters
-        for parm_old_i, parm_new_i in zip(parms_old, parms_new):
-            r_old, k_old = parm_old_i[-2:]
-            r_new, k_new = parm_new_i[-2:]
-            theta_interpolated = (1 - lamb) * r_old + lamb * r_new
-            k_interpolated = (1 - lamb) * k_old + lamb * k_new
-
-            parm_interpolated.append([theta_interpolated, k_interpolated])
-
-        return parm_interpolated
-
-    def _get_PeriodicTorsionForce_parameters_at_lambda(self, lamb):
-        # returns PeriodicTorsionForce Forces ordered.
-        assert lamb >= 0 and lamb <= 1
-        # get the names of new and current state
-        old_name = self.current_name
-        new_name = self.alternativ_name
-        parm_interpolated = []
-        force_name = "PeriodicTorsionForce"
-        new_parms_offset = self._get_offset(new_name)
-        old_parms_offset = self._get_offset(old_name)
-
-        # match parameters
-        parms_old = []
-        parms_new = []
-
-        for old_idx, old_parm in enumerate(self.parameters[old_name][force_name]):
-            idx1, idx2, idx3, idx4 = old_parm[0], old_parm[1], old_parm[2], old_parm[3]
-            for new_idx, new_parm in enumerate(self.parameters[new_name][force_name]):
-                if set(
-                    [
-                        new_parm[0] - new_parms_offset,
-                        new_parm[1] - new_parms_offset,
-                        new_parm[2] - new_parms_offset,
-                        new_parm[3] - new_parms_offset,
-                    ]
-                ) == set(
-                    [
-                        idx1 - old_parms_offset,
-                        idx2 - old_parms_offset,
-                        idx3 - old_parms_offset,
-                        idx4 - old_parms_offset,
-                    ]
-                ):
-                    if old_idx != new_idx:
-                        raise RuntimeError(
-                            "Odering of angle parameters is different between the two topologies."
-                        )
-
-                    parms_old.append(old_parm)
-                    parms_new.append(new_parm)
-                    break
-            else:
-                raise RuntimeError()
-
-        # interpolate parameters
-        # omm dihedral: [atom1, atom2, atom3, atom4, periodicity, Quantity(value=delta/phase, unit=radian), Quantity(value=Kchi, unit=kilojoule/mole)]
-        for parm_old_i, parm_new_i in zip(parms_old, parms_new):
-            per_old, phase_old, k_old = parm_old_i[-3:]
-            per_new, phase_new, k_new = parm_new_i[-3:]
-            k_interpolated = (1 - lamb) * k_old + lamb * k_new
-
-            if lamb <= 0.5:  # use per, phase from original residue
-                parm_interpolated.append([per_old, phase_old, k_interpolated])
-
-            if lamb > 0.5:  # use per, phase from final residue
-                parm_interpolated.append([per_new, phase_new, k_interpolated])
-
-        return parm_interpolated
-
-    def _get_CustomTorsionForce_parameters_at_lambda(self, lamb):
-        # returns CustomTorsionForce Forces (=impropers) ordered.
-        assert lamb >= 0 and lamb <= 1
-        # get the names of new and current state
-        old_name = self.current_name
-        new_name = self.alternativ_name
-        parm_interpolated = []
-        force_name = "CustomTorsionForce"
-        new_parms_offset = self._get_offset(new_name)
-        old_parms_offset = self._get_offset(old_name)
-
-        # match parameters
-        parms_old = []
-        parms_new = []
-
-        for old_idx, old_parm in enumerate(self.parameters[old_name][force_name]):
-            idx1, idx2, idx3, idx4 = old_parm[0], old_parm[1], old_parm[2], old_parm[3]
-            for new_idx, new_parm in enumerate(self.parameters[new_name][force_name]):
-                if set(
-                    [
-                        new_parm[0] - new_parms_offset,
-                        new_parm[1] - new_parms_offset,
-                        new_parm[2] - new_parms_offset,
-                        new_parm[3] - new_parms_offset,
-                    ]
-                ) == set(
-                    [
-                        idx1 - old_parms_offset,
-                        idx2 - old_parms_offset,
-                        idx3 - old_parms_offset,
-                        idx4 - old_parms_offset,
-                    ]
-                ):
-                    if old_idx != new_idx:
-                        raise RuntimeError(
-                            "Odering of improper parameters is different between the two topologies."
-                        )
-                    parms_old.append(old_parm)
-                    parms_new.append(new_parm)
-                    break
-            else:
-                raise RuntimeError()
-
-        # interpolate parameters
-        # omm improper: [atom1, atom2, atom3, atom4, k, psi0]
-        for parm_old_i, parm_new_i in zip(parms_old, parms_new):
-            k_old, psi0_old = parm_old_i[-1]
-            k_new, psi0_new = parm_new_i[-1]
-            k_interpolated = (1 - lamb) * k_old + lamb * k_new
-
-            if lamb <= 0.5:  # use per, phase from original residue
-                parm_interpolated.append([k_interpolated, psi0_old])
-
-            if lamb > 0.5:  # use per, phase from final residue
-                parm_interpolated.append([k_interpolated, psi0_new])
-
-        return parm_interpolated
-
-    def _get_DrudeForce_parameters_at_lambda(self, lamb):
-        # Split in two parts, one for charge and polarizability one for thole
-        # returns a list with the two, different than the other get methods!
-        # returns Drude Forces ordered.
-        assert lamb >= 0 and lamb <= 1
-        # get the names of new and current state
-        old_name = self.current_name
-        new_name = self.alternativ_name
-        parm_interpolated = []
-        force_name = "DrudeForce"
-        new_parms_offset = self._get_offset(new_name)
-        old_parms_offset = self._get_offset(old_name)
-
-        # match parameters
-        parms_old = []
-        parms_new = []
-        for old_idx, old_parm in enumerate(self.parameters[old_name][force_name]):
-            idx1, idx2 = old_parm[0], old_parm[1]
-            for new_idx, new_parm in enumerate(self.parameters[new_name][force_name]):
-                if set(
-                    [new_parm[0] - new_parms_offset, new_parm[1] - new_parms_offset]
-                ) == set([idx1 - old_parms_offset, idx2 - old_parms_offset]):
-                    if old_idx != new_idx:
-                        raise RuntimeError(
-                            "Odering of bond parameters is different between the two topologies."
-                        )
-                    parms_old.append(old_parm)
-                    parms_new.append(new_parm)
-                    break
-            else:
-                raise RuntimeError()
-
-        # interpolate parameters
-        for parm_old_i, parm_new_i in zip(parms_old, parms_new):
-            charge_old, pol_old, aniso12_old, aniso14_old = parm_old_i[-4:]
-            charge_new, pol_new, aniso12_new, aniso14_new = parm_new_i[-4:]
-            charge_interpolated = (1 - lamb) * charge_old + lamb * charge_new
-            pol_interpolated = (1 - lamb) * pol_old + lamb * pol_new
-            aniso12_interpolated = (1 - lamb) * aniso12_old + lamb * aniso12_new
-            aniso14_interpolated = (1 - lamb) * aniso14_old + lamb * aniso14_new
-
-            parm_interpolated.append(
-                [
-                    charge_interpolated,
-                    pol_interpolated,
-                    aniso12_interpolated,
-                    aniso14_interpolated,
-                ]
-            )
-
-        # Thole
-        parm_interpolated_thole = []
-        force_name = "DrudeForceThole"
-        new_parms_offset = self._get_offset_thole(new_name)
-        old_parms_offset = self._get_offset_thole(old_name)
-        # print(f"{new_parms_offset=}, {old_parms_offset=}")
-        # print(f"{self.parameters[old_name][force_name]=}")
-        # print(f"{self.parameters[new_name][force_name]=}")
-
-        # match parameters
-        parms_old = []
-        parms_new = []
-        for old_idx, old_parm in enumerate(self.parameters[old_name][force_name]):
-            idx1, idx2 = old_parm[0], old_parm[1]
-            for new_idx, new_parm in enumerate(self.parameters[new_name][force_name]):
-                if set(
-                    [new_parm[0] - new_parms_offset, new_parm[1] - new_parms_offset]
-                ) == set([idx1 - old_parms_offset, idx2 - old_parms_offset]):
-                    if old_idx != new_idx:
-                        raise RuntimeError(
-                            "Odering of bond parameters is different between the two topologies."
-                        )
-                    parms_old.append(old_parm)
-                    parms_new.append(new_parm)
-                    break
-            else:
-                raise RuntimeError()
-
-        # interpolate parameters
-        for parm_old_i, parm_new_i in zip(parms_old, parms_new):
-            thole_old = parm_old_i[-1]
-            thole_new = parm_new_i[-1]
-            thole_interpolated = (1 - lamb) * thole_old + lamb * thole_new
-
-            parm_interpolated_thole.append(thole_interpolated)
-
-        return [parm_interpolated, parm_interpolated_thole]
-
-    # NOTE: this is a bug!
-    def get_idx_for_atom_name(self, query_atom_name: str) -> int:
-        for idx, atom_name in zip(self.atom_idxs, self.atom_names):
-            if query_atom_name == atom_name:
-                return idx
-        else:
-            raise RuntimeError()
-
-    @property
-    def endstate_charge(self) -> int:
-        """Charge of the residue at the endstate (will be int)"""
-        charge = int(
-            np.round(
-                sum(
-                    [
-                        parm[0]._value
-                        for parm in self.parameters[self.current_name]["NonbondedForce"]
-                    ]
-                ),
-                4,
-            )
-        )
-        return charge
-
-    @property
-    def current_charge(self) -> int:
-        """Current charge of the residue"""
-        charge = 0
-        for force in self.system.getForces():
-            if type(force).__name__ == "NonbondedForce":
-                for idx in self.atom_idxs:
-                    charge_idx, _, _ = force.getParticleParameters(idx)
-                    charge += charge_idx._value
-
-        return np.round(charge, 3)
-
-
-=======
->>>>>>> 0d0c97e0
 class IonicLiquidSystem:
     """
     This class defines the full system, performs the MD steps and offers an
@@ -1282,93 +587,4 @@
             a File-like object to load the state from, or alternatively a
             filename
         """
-<<<<<<< HEAD
         self.simulation.loadState(file)
-
-
-class ChargeReporter:
-    """Charge Reporter reports the charges after an update intervals
-    Used to reoprt the charge for each molecule in the system.
-    Ideally call in conjunction with an update and report just when charge changed.
-    i.e.
-    ChargeReporter(file, 10)
-    simulation.step(9)
-    state_update.update(2)
-    simulation.step(8)
-    state_update.update(2)
-    simulation.step(8)
-    simulation.step(1)
-    then the reporter is invoked directyl in the update, after the one step with the previous charge, but before any charge changes take effect.
-
-    """
-
-    def __init__(
-        self,
-        file: str,
-        reportInterval: int,
-        ionic_liquid: IonicLiquidSystem,
-        append: bool = False,
-        header_data: dict = None,
-    ):
-        # allow for a header line with information
-        self._openedFile = isinstance(file, str)
-        if self._openedFile:
-            self._out = open(file, "a" if append else "w")
-        else:
-            self._out = file
-        self._hasInitialized = False
-        self.header_data = header_data
-        self.ionic_liquid = ionic_liquid
-        self._reportInterval = reportInterval
-
-    def describeNextReport(self, simulation):
-        """Get information about the next report this object will generate.
-
-        Parameters
-        ----------
-        simulation : Simulation
-            The Simulation to generate a report for
-        Returns
-        -------
-        tuple
-            A five element tuple. The first element is the number of steps
-            until the next report. The remaining elements specify whether
-            that report will require positions, velocities, forces, and
-            energies respectively.
-        """
-        steps = self._reportInterval - simulation.currentStep % self._reportInterval
-        return (steps, False, False, False, False)
-
-    def report(self, simulation, state):
-        """Report specified information.
-
-        Parameters
-        ----------
-        simulation : Simulation
-        state : State
-
-        """
-        if not self._hasInitialized:
-            self._hasInitialized = True
-            if isinstance(self.header_data, dict):
-                print(
-                    ", ".join(
-                        [f"{key}: {value}" for key, value in self.header_data.items()]
-                    ),
-                    file=self._out,
-                )
-            print("Step\tCharges", file=self._out)
-
-        print(
-            f"{self.ionic_liquid.simulation.currentStep}\t{[residue.endstate_charge for residue in self.ionic_liquid.residues]}",
-            file=self._out,
-        )
-
-        if hasattr(self._out, "flush") and callable(self._out.flush):
-            self._out.flush()
-
-    def __del__(self):
-        self._out.close()
-=======
-        self.simulation.loadState(file)
->>>>>>> 0d0c97e0
