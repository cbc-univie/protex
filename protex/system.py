from __future__ import annotations

import itertools
import logging
import pickle
import warnings
from collections import ChainMap, defaultdict

import parmed
import yaml

try:
    import openmm
except ImportError:
    from simtk import openmm

# from protex.helpers import ProtexException  # , CustomPSFFile
from protex import ProtexException
from protex.residue import Residue

# Use custom write function for now, remove with new parmed version
# https://github.com/ParmEd/ParmEd/pull/1274
# as in parmed/formats/__init__.py:
# parmed.Structure.write_psf = CustomPSFFile.write

logger = logging.getLogger(__name__)


class ProtexTemplates:
    """Creates the basic foundation for the Protex System.

    Parameters
    ----------
    states:
        A list of dictionary depicting the residue name and the atom name which should be changed, i.e.:

        .. code-block:: python

            IM1H_IM1 = { "IM1H": {"atom_name": "H7", "canonical_name": "IM1"},
                        "IM1": {"atom_name": "N2", "canonical_name": "IM1"} }
            OAC_HOAC = { "OAC": {"atom_name": "O2", "canonical_name": "OAC"},
                        "HOAC": {"atom_name": "H", "canonical_name": "OAC"} }
            states = [IM1H_IM1, OAC_HOAC]

    allowed_updates:
        A dictionary specifiying which updates are possile.
        Key is a frozenset with the two residue names for the update.
        The values is a dictionary which specifies the maximum distance ("r_max") and the probability for this update ("prob")
        r_max is in nanometer and the prob between 0 and 1

        .. code-block:: python

            allowed_updates = {}
            allowed_updates[frozenset(["IM1H", "OAC"])] = {"r_max": 0.155, "prob": 1}
            allowed_updates[frozenset(["IM1", "HOAC"])] = {"r_max": 0.155, "prob": 1}
            allowed_updates[frozenset(["IM1H", "IM1"])] = {"r_max": 0.155, "prob": 0.201}
            allowed_updates[frozenset(["HOAC", "OAC"])] = {"r_max": 0.155, "prob": 0.684}

    Attributes
    ----------
    pairs:
        A list with the pairs where the hydrogen can be transfered
    states:
        The passed states list as a joined dictionary
    names:
        A list with the different residue names
    allowed_updates:
        the allowed_updates passed to the class
    overall_max_distance:
        the longest allowed distance for a possible transfer between two updates
    """

    @staticmethod
    def load(fname: str) -> ProtexTemplates:
        """Load a pickled ProtexTemplates instance.

        Parameters
        ----------
        fname : str
            The file name

        Returns
        -------
        ProtexTemplates
            An instance of the ProtexTemplates
        """
        with open(fname, "rb") as inp:
            templates = pickle.load(inp)
        return templates

    def __init__(
        self,
        states: list[dict[str, dict[str, list]]],
        allowed_updates: dict[frozenset[str], dict[str, float]],
    ) -> None:
        self.__states = states
        self.pairs: list[list[str]] = [list(i.keys()) for i in states]  # same
        self.states: dict[str, dict[str, list[dict[str, str]]]] = dict(  # different
            ChainMap(*states)
        )  # first check that names are unique?
        self.names: list[str] = list(  # same
            itertools.chain(*self.pairs)
        )  # also what about duplicates
        self.ordered_names: list[
            tuple[str,...]
        ] = self._setup_ordered_names()
        self.allowed_updates: dict[frozenset[str], dict[str, float]] = allowed_updates
        self.overall_max_distance: float = max(
            [value["r_max"] for value in self.allowed_updates.values()]
        )

        self._starting_donors: str = "starting_donors"
        self._starting_acceptors: str = "starting_acceptors"
        self._modes: str = "possible_modes"

    # TODO function to determine cutoffs from equilibration dcd (MDAnalysis, find shortest distances between atom pairs)

    def get_states(self):
        return self.__states

    def get_all_states_for(self, resname: str) -> dict[str,dict[str,list[dict[str,str]]]]:
        """Get all the state information for a specific resname and all corresponding resnames.

        Parameters
        ----------
        resname : str
            The resname

        Returns
        -------
        dict[str,dict[str,list[dict[str,str]]]]
            A dict with the resname and all information

        Raises
        ------
        RuntimeError
            If the given resname does not exist
        """
        # return all info correpsonding to one pair tuple, i.e all for oac,hoac,h2oac
        current_states = {}
        for pair in self.pairs:
            if resname in pair:
                for name in pair:
                    current_states[name] = self.states[name]
                return current_states
        raise RuntimeError(f"Resname {resname} not found. Typo?")

    def _setup_ordered_names(self) -> list[tuple[str,...]]:
        # from low H to many H
        #from most acceptor to most donor
        #i.e. oac -> -1 (one acceptor)
        #hoac -> 0 (one acceptor, one donor)
        #h2oac -> 1 (one donor)
        ordered_names = []
        for pair in self.pairs:
            count_dict = {}
            for p in pair:
                count_dict[p] = 0
                if "donor" in self.states[p]["possible_modes"]:
                    count_dict[p] +=1
                if "acceptor" in self.states[p]["possible_modes"]:
                    count_dict[p] -= 1
            sorted_count_dict = tuple(sorted(count_dict, key=lambda k:(count_dict[k],k)))
            # logger.debug(sorted_count_dict)
            ordered_names.append(sorted_count_dict)

        # logger.debug(ordered_names)
        return ordered_names
        #returns something like [("IM1", "IM1H"), ("OAC", "HOAC", "H2OAC")]

    def get_ordered_names_for(self, resname: str) -> tuple[str,...]:
        """Get the tuple of the correct resname sequences for a given resname.

        Parameters
        ----------
        resname : str
            The resname

        Returns
        -------
        tuple[str]
            A tuple with the order of resnames from low H (acceptor) to high H (donor) count
        """
        # logger.debug(self.ordered_names)
        # logger.debug(resname)
        # logger.debug(any(resname in sublist for sublist in self.ordered_names))
        if any(resname in sublist for sublist in self.ordered_names):
            for tup in self.ordered_names:
                if resname in tup:
                    return tup
        else: # not protexable resi
            return [resname]
        #raise RuntimeError(f"Resname {resname} not found in the present names.")

    def dump(self, fname: str) -> None:
        """Pickle the current ProtexTemplates object.

        Parameters
        ----------
        fname : str
            The file name of the object
        """
        with open(fname, "wb") as outp:
            pickle.dump(self, outp, pickle.HIGHEST_PROTOCOL)

    def get_starting_donors_for(self, resname: str) -> tuple:
        """Get the atom names of donors for a specific residue.

        Parameters
        ----------
        resname : str
            The residue name

        Returns
        -------
        tuple
            The atom names
        """
        return self.states[resname][self._starting_donors]

    def get_starting_acceptors_for(self, resname: str) -> tuple:
        """Get the atom names of acceptors for a specific residue.

        Parameters
        ----------
        resname : str
            The residue name

        Returns
        -------
        tuple
            The atom names
        """
        return self.states[resname][self._starting_acceptors]

    def get_possible_modes_for(self, resname: str) -> tuple:
        """Get the possible modes for a specific residue.

        Parameters
        ----------
        resname : str
            The residue name

        Returns
        -------
        dictionary
            dictionary of tuples of mode(s) for each other_name
        """
        modes = {}
        onames = self.get_ordered_names_for(resname)
        for oname in onames:
            modes[oname] = self.states[oname][self._modes]
        return modes

    def get_update_value_for(self, residue_set: frozenset[str], property: str) -> float:
        """Returns the value in the allowed updates dictionary.

        Parameters
        ----------
        residue_set:
            dictionary key for residue_set, i.e ["IM1H", "OAC"]
        property:
            dictionary key for the property defined for the residue key, i.e. prob

        Returns
        -------
        float
            the value of the property

        Raises
        ------
        RuntimeError
            if keys do not exist
        """
        if (
            residue_set in self.allowed_updates
            and property in self.allowed_updates[residue_set]
        ):
            return self.allowed_updates[residue_set][property]
        else:
            raise RuntimeError(
                "You tried to access a residue_set or property key which is not defined"
            )

    def set_update_value_for(
        self, residue_set: frozenset[str], property: str, value: float
    ):
        """Update a value in the allowed updates dictionary.

        Parameters
        ----------
        residue:
            dictionary key for residue_set, i.e ["IM1H","OAC"]
        property:
            dictionary key for the property defined for the residue key, i.e. prob
        value:
            the value the property should be set to

        Returns
        -------
        None

        Raises
        ------
        RuntimeError
            is raised if new residue_set or new property is trying to be inserted
        """
        if (
            residue_set in self.allowed_updates
            and property in self.allowed_updates[residue_set]
        ):
            self.allowed_updates[residue_set][property] = value

        # should we check for existance or also allow creation of new properties?
        # if residue in self.allowed_updates:
        #    self.allowed_updates[residue][property] = value

        else:
            raise RuntimeError(
                "You tried to create a new residue_set or property key! This is only allowed at startup!"
            )

    def get_other_resnames(self, resname: str) -> list[str]:
        """Return the corresponding alternative resname to the given one.

        Parameters
        ----------
        resname : str
            The resname

        Returns
        -------
        list[str]
            The other resnames connected to the current one
        """
        # species (e.g. solvent) that should not exchange protons
        if resname not in self.names:
            return [resname]

        else:
            for pair in self.pairs:
                if resname in pair:
                    pair_copy = pair[:]
                    pair_copy.remove(resname)
                    return pair_copy



class ProtexSystem:
    """Defines the full system, performs the MD steps and offers an interface for protonation state updates.

    Parameters
    ----------
    simulation:
        the OpenMM simulation object
    templates:
        An instance of the IonicLiquidTemplates class
    simulation_for_parameters:
        another OpenMM simulation object, set up with a psf that contains all possible forms (protonated and deprotonated) of all species,
        needed for finding the parameters of the other form during an update
    fast:
        If True indices list for all forces for each residue will be made once at initilaizaiton of ProtexSystem, and then used for finding the indices during an update.
        If False, the whole forces.getNumExceptions and similar calls will be used for each update and each residue, which is way slower

    """

    # These lists contain the forces generated by OpenMM as they are given when calling: type(force).__name__
    # forces which are ignored on purpose, because we do not care about them
    IGNORED_FORCES = ["CMMotionRemover", "MonteCarloBarostat"]
    #####################
    # To include a new force to the covered forces, you need to add them to the following places:
    # ProtexSystem._extract_templates
    # ProtexSystem._create_force_idx_dict
    # Residue.update (and add the correspoding get and set methods!)
    # Update.allowed_forces #probably to the part where all_forces is True
    #####################
    COVERED_FORCES = [
        "NonbondedForce",
        "CustomNonbondedForce",
        "HarmonicBondForce",
        "HarmonicAngleForce",
        "PeriodicTorsionForce",
        "CustomTorsionForce",
        "DrudeForce",
    ]
    # add force here to ignore them, but raise a warning, because they might be important in the future
    # until now it was there but empty, but who knows for later
    UNCOVERED_FORCES = ["CMAPTorsionForce"]

    @classmethod
    def force_is_valid(cls, name: str) -> bool:
        """Check if the given force name is covered."""
        if name in cls.COVERED_FORCES or name in cls.IGNORED_FORCES:
            return True
        elif name in cls.UNCOVERED_FORCES:
            warnings.warn(
                f"{name} is not processed by protex. Until now this was not a problem. But you should double check with your system, if this force is used."
            )
            return True
        else:
            raise ProtexException(
                f"{name} is not yet covered in Protex. Please write an issue on Github."
            )


    @staticmethod
    def load(
        fname: str,
        simulation: openmm.app.simulation.Simulation,
        simulation_for_parameters: openmm.app.simulation.Simulation = None,
    ) -> ProtexSystem:
        """Load pickled protex system.

        Parameters
        ----------
        fname : str
            The file name to load
        simulation : openmm.app.simulation.Simulation
            An already generated OpenMM simulation object, needed to initialize the ProtesSystem instance
        simulation_for_parameters : openmm.app.simulation.Simulation, optional
            An OpenMM simulation object, which contains all possible residues
            needed if the simulation object does not contain all possible residues, by default None

        Returns
        -------
        ProtexSystem
            A new instance of the ProtexSystem
        """
        with open(fname, "rb") as inp:
            from_pickle = pickle.load(inp)  # ensure correct order of arguments

        system = from_pickle[0]
        templates = from_pickle[1]
        residues = from_pickle[2]

        protex_system = ProtexSystem(
            simulation, templates, simulation_for_parameters
        )
        protex_system.simulation.system = system
        protex_system.residues = residues

        return protex_system

    def __init__(
        self,
        simulation: openmm.app.simulation.Simulation,
        templates: ProtexTemplates,
        simulation_for_parameters: openmm.app.simulation.Simulation = None,
<<<<<<< HEAD
        real_Hs: list[tuple[str,str]] = [("TOH2", "H1"), ("TOH2", "H2"), ("TOH3", "H1"), ("TOH3", "H2"), ("TOH3", "H3"), ("HSP", "HE2")],
=======
        real_Hs: list[tuple[str,str]] = [("TOH2", "H1"), ("TOH2", "H2"), ("H2O", "H1"), ("H2O", "H2"), ("OH", "H1"), ("TOH3", "H1"), ("TOH3", "H2"), ("TOH3", "H3"), ("H3O", "H1"), ("H3O", "H2"), ("H3O", "H3"), ("HOAC", "H"), ("IM1H", "H7")],
>>>>>>> 2434950d
        fast: bool = True,
    ) -> None:
        self.system: openmm.openmm.System = simulation.system
        self.topology: openmm.app.topology.Topology = simulation.topology
        self.simulation: openmm.app.simulation.Simulation = simulation
        self.templates: ProtexTemplates = templates
        self.simulation_for_parameters = simulation_for_parameters
        self.real_Hs = real_Hs
        self._check_forces()
        self.detected_forces: set[str] = self._detect_forces()
        self.fast: bool = fast
        self.residues: list[Residue] = self._set_initial_states()
        self.boxlength: openmm.Quantity = (
            simulation.context.getState().getPeriodicBoxVectors()[0][0]
        )  # NOTE: supports only cubic boxes


    def dump(self, fname: str) -> None:
        """Pickle the current ProtexSystem object.

        Parameters
        ----------
        fname : str
            The file name to store the object
        """
        to_pickle = [self.system, self.templates, self.residues]  # ensure correct order of arguments
        with open(fname, "wb") as outp:
            pickle.dump(to_pickle, outp, pickle.HIGHEST_PROTOCOL)


    # TODO there are some forces that are not present in e.g. water (Thole, PeriodicTorsion, ?)
    # find a way to handle them if only present in some molecules (detected / allowed forces as dictionary?)
    def _detect_forces(self) -> set[str]:
        def _is_populated(force): # deprecated
            if type(force).__name__ in self.IGNORED_FORCES:
                return False
            if isinstance(force, openmm.NonbondedForce):
                return force.getNumParticles() > 0
            elif isinstance(force, openmm.HarmonicBondForce):
                return force.getNumBonds() > 0
            elif isinstance(force, openmm.HarmonicAngleForce):
                return force.getNumAngles() > 0
            elif isinstance(force, openmm.PeriodicTorsionForce):
                return force.getNumTorsions() > 0
            elif isinstance(force, openmm.CustomTorsionForce):
                return force.getNumTorsions() > 0
            elif isinstance(force, openmm.DrudeForce):
                return force.getNumParticles() > 0
            elif isinstance(force, openmm.CustomNonbondedForce):
                return force.getNumParticles() > 0
            elif isinstance(force, openmm.CMAPTorsionForce):
                return force.getNumTorsions() > 0
            else:
                raise ProtexException(f"This force should be covered here: {type(force).__name__}: {force}")

        # NOTE is there a more elegant way of finding out if a force exists in a residue?
        def _is_populated_in_residue(force, residue):
            if type(force).__name__ in self.IGNORED_FORCES:
                return False
            atom_idxes  = [atom.index for atom in residue.atoms()]

            if isinstance(force, openmm.NonbondedForce):
                val = False
                for idx in atom_idxes:
                    try:
                        force_entry = force.getParticleParameters(idx)
                        val = True # force exists if we can get parameters for atoms in resi
                    except:
                        continue
                return val

            elif isinstance(force, openmm.HarmonicBondForce):
                for bond_id in range(force.getNumBonds()):  # iterate over all bonds
                    f = force.getBondParameters(bond_id)
                    for atom_idx in atom_idxes:
                        if atom_idx in f[0:2]:
                            return True # force exists if there is an entry involving the atom index
                return False

            elif isinstance(force, openmm.HarmonicAngleForce):
                for angle_id in range(force.getNumAngles()):  # iterate over all angles
                    f = force.getAngleParameters(angle_id)
                    for atom_idx in atom_idxes:
                        if atom_idx in f[0:3]:
                            return True # force exists if there is an entry involving the atom index
                return False

            elif isinstance(force, openmm.PeriodicTorsionForce):
                for torsion_id in range(force.getNumTorsions()):  # iterate over all dihedrals
                    f = force.getTorsionParameters(torsion_id)
                    for atom_idx in atom_idxes:
                        if atom_idx in f[0:4]:
                            return True # force exists if there is an entry involving the atom index
                return False

            elif isinstance(force, openmm.CustomTorsionForce):
                for torsion_id in range(force.getNumTorsions()):  # iterate over all dihedrals
                    f = force.getTorsionParameters(torsion_id)
                    for atom_idx in atom_idxes:
                        if atom_idx in f[0:4]:
                            return True # force exists if there is an entry involving the atom index
                return False

            elif isinstance(force, openmm.DrudeForce):
                for drude_id in range(force.getNumParticles()):  # iterate over all drudes TODO still need to handle Thole screening (is workaround in residue.py okay?)
                    f = force.getParticleParameters(drude_id)
                    for atom_idx in atom_idxes:
                        if atom_idx == f[0]:
                            return True # force exists if there is an entry involving the atom index of the drude
                return False

            elif isinstance(force, openmm.CustomNonbondedForce):
                val = False
                for idx in atom_idxes:
                    try:
                        force_entry = force.getParticleParameters(idx)
                        val = True # force exists if we can get parameters for atoms in resi
                    except:
                        logger.debug("no customnbforce found")
                        continue
                return val

            elif isinstance(force, openmm.CMAPTorsionForce):
                for torsion_id in range(force.getNumTorsions()):  # iterate over all dihedrals
                    f = force.getTorsionParameters(torsion_id)
                    for atom_idx in atom_idxes:
                        if atom_idx in f[1:9]:
                            return True # force exists if there is an entry involving the atom index
                return False

            else:
                raise ProtexException(f"This force should be covered here: {type(force).__name__}: {force}")

        # make a dictionary of forces present in each residue
        detected_forces: dict = {}
        for residue in self.topology.residues():
            if residue.name not in detected_forces.keys():
                detected_forces[residue.name] = []
                for force in self.system.getForces():
                    if _is_populated_in_residue(force, residue):
                        detected_forces[residue.name].append(type(force).__name__)
                if self.simulation_for_parameters is not None:
                    for force in self.simulation_for_parameters.system.getForces():
                        if _is_populated_in_residue(force, residue):
                            detected_forces[residue.name].append(type(force).__name__)


            detected_forces[residue.name] = set(detected_forces[residue.name]) # remove doubles caused by simulation_for_parameters
        # logger.debug(detected_forces)
        return detected_forces
<<<<<<< HEAD
#        detected_forces: list = []
#        for force in self.system.getForces():
#            if _is_populated(force):
#                detected_forces.append(type(force).__name__)
#        if self.simulation_for_parameters is not None:
#            for force in self.simulation_for_parameters.system.getForces():
#                if _is_populated(force):
#                    detected_forces.append(type(force).__name__)
#        return set(detected_forces)
=======
>>>>>>> 2434950d

    def _check_forces(self) -> None:
        """Will fail if a force is not covered."""
        for force in self.system.getForces():
            self.force_is_valid(type(force).__name__)
        if self.simulation_for_parameters is not None:
            for force in self.simulation_for_parameters.system.getForces():
                self.force_is_valid(type(force).__name__)

    def get_current_number_of_each_residue_type(self) -> dict[str, int]:
        """Get a dictionary with the resname and the current number of residues belonging to that name.

        Returns
        -------
        dict[str, int]
            resname: number of residues
        """
        current_number_of_each_residue_type: dict[str, int] = defaultdict(int)
        for residue in self.residues:
            current_number_of_each_residue_type[residue.current_name] += 1
        return current_number_of_each_residue_type

    def update_context(self, name: str):
        """Update the context for the given force.

        Parameters
        ----------
        name : str
            The name of the force to update
        """
        for force in self.system.getForces():
            if type(force).__name__ == name:
                force.updateParametersInContext(self.simulation.context)

<<<<<<< HEAD
    # TODO we have something better in newer versions
  #  def _build_exclusion_list(self, topology):
  #      pair_12_set = set()
  #      pair_13_set = set()
  #      for bond in topology.bonds():
  #          a1, a2 = bond.atom1, bond.atom2
  #          if "H" not in a1.name and "H" not in a2.name:
  #              pair = (
  #                  min(a1.index, a2.index),
  #                  max(a1.index, a2.index),
  #              )
  #              pair_12_set.add(pair)
  #      for a in pair_12_set:
  #          for b in pair_12_set:
  #              shared = set(a).intersection(set(b))
  #              if len(shared) == 1:
  #                  pair = tuple(sorted(set(list(a) + list(b)) - shared))
  #                  pair_13_set.add(pair)
  #                  # there were duplicates in pair_13_set, e.g. (1,3) and (3,1), needs to be sorted
#
        # self.pair_12_list = list(sorted(pair_12_set))
#        # self.pair_13_list = list(sorted(pair_13_set - pair_12_set))
#        # self.pair_12_13_list = self.pair_12_list + self.pair_13_list
#        # change to return the list and set the parameters in the init method?
#        pair_12_list = list(sorted(pair_12_set))
#        pair_13_list = list(sorted(pair_13_set - pair_12_set))
#        pair_12_13_list = pair_12_list + pair_13_list
#        return pair_12_13_list
=======
    # deprecated
    # def _build_exclusion_list(self, topology):
    #     pair_12_set = set()
    #     pair_13_set = set()
    #     for bond in topology.bonds():
    #         a1, a2 = bond.atom1, bond.atom2
    #         if "H" not in a1.name and "H" not in a2.name:
    #             pair = (
    #                 min(a1.index, a2.index),
    #                 max(a1.index, a2.index),
    #             )
    #             pair_12_set.add(pair)
    #     for a in pair_12_set:
    #         for b in pair_12_set:
    #             shared = set(a).intersection(set(b))
    #             if len(shared) == 1:
    #                 pair = tuple(sorted(set(list(a) + list(b)) - shared))
    #                 pair_13_set.add(pair)
    #                 # there were duplicates in pair_13_set, e.g. (1,3) and (3,1), needs to be sorted

    #     # self.pair_12_list = list(sorted(pair_12_set))
    #     # self.pair_13_list = list(sorted(pair_13_set - pair_12_set))
    #     # self.pair_12_13_list = self.pair_12_list + self.pair_13_list
    #     # change to return the list and set the parameters in the init method?
    #     pair_12_list = list(sorted(pair_12_set))
    #     pair_13_list = list(sorted(pair_13_set - pair_12_set))
    #     pair_12_13_list = pair_12_list + pair_13_list
    #     return pair_12_13_list
>>>>>>> 2434950d

    def _extract_templates(self, query_name: str) -> defaultdict:
        # returns the forces for the residue name
        forces_dict = defaultdict(list)

        # if there is an additional parameter file with all possible residues,
        # use this for getting the templates
        if self.simulation_for_parameters is not None:
            sim = self.simulation_for_parameters
        else:
            sim = self.simulation

        for residue in sim.topology.residues():
            if query_name == residue.name:
                atom_idxs = [atom.index for atom in residue.atoms()]
                atom_names = [atom.name for atom in residue.atoms()]
                # logger.debug(atom_idxs)
                # logger.debug(atom_names)

                for force in sim.system.getForces():
                    forcename = type(force).__name__
                    if forcename == "NonbondedForce":
                        forces_dict[forcename] = [
                            force.getParticleParameters(idx) for idx in atom_idxs
                        ]
                        # Also add exceptions
                        for exc_id in range(force.getNumExceptions()):
                            f = force.getExceptionParameters(exc_id)
                            idx1 = f[0]
                            idx2 = f[1]
                            if idx1 in atom_idxs and idx2 in atom_idxs:
                                forces_dict[forcename + "Exceptions"].append(f)

                    elif forcename == "CustomNonbondedForce":
                        # lookup indices of the tabulated table (?)
                        #index is position, but what about previous ones?
                        # BUG problem with slow method: need every atom idx for exceptions, now only from 1 residue
                        # TODO normalize / offset etc for each residue
                        # logger.debug(force)
                        forces_dict[forcename] = [force.getParticleParameters(idx) for idx in atom_idxs]
                        # Also add exclusions
                        for exc_id in range(force.getNumExclusions()):
                            f = force.getExclusionParticles(exc_id)
                            idx1 = f[0]
                            idx2 = f[1]
                            if idx1 in atom_idxs and idx2 in atom_idxs:
                                forces_dict[forcename + "Exclusions"].append(f)

                    elif forcename == "HarmonicBondForce":
                        for bond_id in range(force.getNumBonds()):
                            f = force.getBondParameters(bond_id)
                            idx1 = f[0]
                            idx2 = f[1]
                            if idx1 in atom_idxs and idx2 in atom_idxs:
                                forces_dict[forcename].append(f)

                    elif forcename == "HarmonicAngleForce":
                        for angle_id in range(force.getNumAngles()):
                            f = force.getAngleParameters(angle_id)
                            if (
                                f[0] in atom_idxs
                                and f[1] in atom_idxs
                                and f[2] in atom_idxs
                            ):
                                forces_dict[forcename].append(f)

                    elif forcename == "PeriodicTorsionForce":
                        for torsion_id in range(force.getNumTorsions()):
                            f = force.getTorsionParameters(torsion_id)
                            if (
                                f[0] in atom_idxs
                                and f[1] in atom_idxs
                                and f[2] in atom_idxs
                                and f[3] in atom_idxs
                            ):
                                forces_dict[forcename].append(f)

                    elif forcename == "CustomTorsionForce":
                        for torsion_id in range(force.getNumTorsions()):
                            f = force.getTorsionParameters(torsion_id)

                            if (
                                f[0] in atom_idxs
                                and f[1] in atom_idxs
                                and f[2] in atom_idxs
                                and f[3] in atom_idxs
                            ):
                                forces_dict[forcename].append(f)

                    # DrudeForce stores charge and polarizability in ParticleParameters and Thole values in ScreenedPairParameters
                    # Number of these two is not the same -> i did two loops, and called the thole parameters DrudeForceThole.
                    # Not ideal but i could not think of anything better, pay attention to the set and get methods for drudes.
                    elif forcename == "DrudeForce":
                        particle_map = {}
                        for drude_id in range(force.getNumParticles()):
                            f = force.getParticleParameters(drude_id)
                            idx1 = f[0]  # drude
                            idx2 = f[1]  # parentatom
                            if idx1 in atom_idxs and idx2 in atom_idxs:
                                forces_dict[forcename].append(f)
                            # store the drude idx as they are in the system
                            particle_map[drude_id] = idx1
                        for drude_id in range(force.getNumScreenedPairs()):
                            f = force.getScreenedPairParameters(drude_id)
                            # yields the id within this force == drude_id from getNumParticles
                            idx1 = f[0]
                            idx2 = f[1]
                            # get the drude idxs in the system
                            drude1 = particle_map[idx1]
                            drude2 = particle_map[idx2]
                            if drude1 in atom_idxs and drude2 in atom_idxs:
                                forces_dict[forcename + "Thole"].append(f)
                break  # do this only for the relevant residue once
        else:
            raise RuntimeError(f"residue not found: {query_name}")
        return forces_dict


    def _extract_H_templates(self, query_name: str) -> defaultdict:
        # returns the nonbonded parameters of real Hs for the residue name
        forces_dict = defaultdict(list)

        # if there is an additional parameter file with all possible residues,
        # use this for getting the templates
        if self.simulation_for_parameters is not None:
            sim = self.simulation_for_parameters
        else:
            sim = self.simulation

        for residue in sim.topology.residues():
            if query_name == residue.name:
                # logger.debug(residue.name)
                # logger.debug(self.real_Hs)
                atom_names = [self.real_Hs[i][1] for i in range(len(self.real_Hs)) if self.real_Hs[i][0] == residue.name]
                atom_idxs_all = [atom.index for atom in residue.atoms()]
                atom_names_all = [atom.name for atom in residue.atoms()]
                atom_idxs = [atom_idxs_all[i] for i in range(len(atom_idxs_all)) if atom_names_all[i] in atom_names]
                # logger.debug(atom_idxs)
                # logger.debug(atom_names)

                for force in sim.system.getForces():
                    forcename = type(force).__name__
                    # logger.debug(forcename)
                    if forcename == "NonbondedForce":
                        if len(atom_names) == 1:
                            idx = atom_idxs[0]
                            forces_dict[forcename] = force.getParticleParameters(idx)

                        # # Also add exceptions TODO: what do we do with these? they need atom idxes and can be applied to e.g H1 and H2. is there a difference with dummies?
                        # # will probably leave them out for the moment. the number of bonds is the same with H and D, nonbonded exceptions should still apply
                        # for exc_id in range(force.getNumExceptions()):
                        #     f = force.getExceptionParameters(exc_id)
                        #     idx1 = f[0]
                        #     idx2 = f[1]
                        #     if (idx1 in atom_idxs and idx2 in atom_idxs_all) or (idx2 in atom_idxs and idx1 in atom_idxs_all):
                        #         forces_dict[forcename + "Exceptions"].append(f)

                        # double-checking for molecules with multiple equivalent atoms, then use one set of parameters only (we assume here that all acidic Hs in the residue are the same, e.g. MeOH2, H2O, H2OAc)
                        elif len(atom_names) > 1:
                            forces_dict[forcename] = [
                                force.getParticleParameters(idx) for idx in atom_idxs
                            ]
                            # logger.debug(f"forces_dict: {forces_dict[forcename]}")
                            for i in range(len(atom_names)):
                                assert (forces_dict[forcename][0][0], forces_dict[forcename][0][1], forces_dict[forcename][0][2]) == (forces_dict[forcename][i][0], forces_dict[forcename][i][1], forces_dict[forcename][i][2])
                            forces_dict[forcename] = forces_dict[forcename][0]

                break  # do this only for the relevant residue once
        else:
            raise RuntimeError("residue not found")
        # logger.debug(forces_dict)
        return forces_dict

    @staticmethod
    def _check_nr_of_forces(
        forces_state1, forces_state2, name: str, name_of_paired_ion: str
    ) -> None:
        # check if two forces lists have the same number of forces
        assert len(forces_state1) == len(forces_state2)  # check the number of forces
        for force_name in forces_state1:
            if len(forces_state1[force_name]) != len(
                forces_state2[force_name]  # check the number of entries in the forces
            ):
                logger.critical(force_name)
                logger.critical(name)
                logger.critical(name_of_paired_ion)
                logger.critical(len(forces_state1[force_name]))
                logger.critical(len(forces_state2[force_name]))

                for b1 in forces_state1[force_name]:
                    logger.critical(f"{name}:{b1}")

                for b2 in forces_state2[force_name]:
                    logger.critical(f"{name_of_paired_ion}:{b2}")

                logger.critical(f"{name}:{forces_state1[force_name][-1]}")
                logger.critical(f"{name_of_paired_ion}:{forces_state2[force_name][-1]}")

                raise AssertionError(
                    "There are not the same number of forces or a wrong order. Possible Problems: Bond/Angle/... is missing. Urey_Bradley Term is not defined for both states, ...)"
                )

    def _add_force(
        self, fgroup: int, forcename: str, max_value: int, insert_values: tuple[int]
    ) -> None:
        """Add the values of a force to the per_residue_forces dict.

        Parameters
        ----------
        fgroup : int
            The integer of the force group
        forcename : str
            The name of the force
        max_value : int
            The maximum value of the atom indices in the force to add
        insert_values : tuple[int]
            The values of the force which should be added, probably the index in the force and the atom indices
        """
        for tuple_item in self.per_residue_forces.keys():
            start, end = tuple_item
            if start <= max_value <= end:
                try:
                    self.per_residue_forces[tuple_item][fgroup][forcename].append(
                        insert_values
                    )
                except KeyError:
                    self.per_residue_forces[tuple_item][fgroup] = {}
                    self.per_residue_forces[tuple_item][fgroup][forcename] = [
                        insert_values
                    ]

    def _create_force_idx_dict(self) -> None:
        """Create a dictionary containig all the indices to the forces.

        It is used to specify which force belongs to which residue.
        It fills the self.per_residue_forces variable.
        """
        for force in self.system.getForces():
            forcename = type(force).__name__
            fgroup = force.getForceGroup()
            if forcename == "NonbondedForce":
                # only treat exceptions
                for exc_idx in range(force.getNumExceptions()):
                    f = force.getExceptionParameters(exc_idx)
                    idx1, idx2 = f[0], f[1]
                    value = (exc_idx, idx1, idx2)
                    maxi = max(idx1, idx2)
                    self._add_force(fgroup, "NonbondedForceExceptions", maxi, value)
            elif forcename == "CustomNonbondedForce":
                for exc_idx in range(force.getNumExclusions()):
                    f = force.getExclusionParticles(exc_idx)
                    idx1, idx2 = f[0], f[1]
                    value = (exc_idx, idx1, idx2)
                    maxi = max(idx1, idx2)
                    self._add_force(fgroup, "CustomNonbondedForceExclusions", maxi, value)
            elif forcename == "DrudeForce":
                particle_map = {}
                for drude_idx in range(force.getNumParticles()):
                    f = force.getParticleParameters(drude_idx)
                    idx1, idx2, idx3, idx4, idx5 = f[0], f[1], f[2], f[3], f[4]
                    value = (drude_idx, idx1, idx2, idx3, idx4, idx5)
                    maxi = max(
                        idx1, idx2
                    )  # drude and parent is enough, we do not need the anisotropy stuff for this here
                    self._add_force(fgroup, "DrudeForce", maxi, value)
                    particle_map[drude_idx] = idx1
                for drude_idx in range(force.getNumScreenedPairs()):
                    f = force.getScreenedPairParameters(drude_idx)
                    idx1, idx2 = f[0], f[1]
                    drude1 = particle_map[idx1]
                    drude2 = particle_map[idx2]
                    value = (drude_idx, idx1, idx2)
                    maxi = max(drude1, drude2)
                    self._add_force(fgroup, "DrudeForceThole", maxi, value)
                    #print("THOLE", value)
            elif forcename == "HarmonicBondForce":
                for bond_idx in range(force.getNumBonds()):
                    f = force.getBondParameters(bond_idx)
                    idx1, idx2 = f[0], f[1]
                    value = (bond_idx, idx1, idx2)
                    maxi = max(idx1, idx2)
                    self._add_force(fgroup, "HarmonicBondForce", maxi, value)
            elif forcename == "HarmonicAngleForce":
                for angle_idx in range(force.getNumAngles()):
                    f = force.getAngleParameters(angle_idx)
                    idx1, idx2, idx3 = f[0], f[1], f[2]
                    value = (angle_idx, idx1, idx2, idx3)
                    maxi = max(idx1, idx2, idx3)
                    self._add_force(fgroup, "HarmonicAngleForce", maxi, value)
            elif forcename == "PeriodicTorsionForce":
                for torsion_idx in range(force.getNumTorsions()):
                    f = force.getTorsionParameters(torsion_idx)
                    idx1, idx2, idx3, idx4 = f[0], f[1], f[2], f[3]
                    value = (torsion_idx, idx1, idx2, idx3, idx4)
                    maxi = max(idx1, idx2, idx3, idx4)
                    self._add_force(fgroup, "PeriodicTorsionForce", maxi, value)
            elif forcename == "CustomTorsionForce":
                for ctorsion_idx in range(force.getNumTorsions()):
                    f = force.getTorsionParameters(ctorsion_idx)
                    idx1, idx2, idx3, idx4 = f[0], f[1], f[2], f[3]
                    value = (ctorsion_idx, idx1, idx2, idx3, idx4)
                    maxi = max(idx1, idx2, idx3, idx4)
                    self._add_force(fgroup, "CustomTorsionForce", maxi, value)
            #print(self.per_residue_forces)

    # def _fill_residue_templates(self, name): # not used anymore?
    #     if name in self.templates.names:
    #         name_of_paired_ion = self.templates.get_residue_name_for_coupled_state(name)
    #         if (
    #             name in self.residue_templates
    #             or name_of_paired_ion in self.residue_templates
    #         ):
    #             return
    #         self.residue_templates[name] = self._extract_templates(name)
    #         self.residue_templates[name_of_paired_ion] = self._extract_templates(
    #             name_of_paired_ion
    #         )
    #     else:
    #         if name in self.residue_templates:  # or name_of_paired_ion in templates:
    #             return
    #         self.residue_templates[name] = self._extract_templates(name)

    # def _fill_H_templates(self, name): # not used anymore?
    #     if name in self.templates.names:
    #         if name in self.H_templates:
    #             return
    #         self.H_templates[name] = self._extract_H_templates_H(name)
    #     else:
    #         if name in self.H_templates:  # or name_of_paired_ion in templates:
    #             return
    #         self.H_templates[name] = self._extract_H_templates_H(name)

    def _set_initial_states(self) -> list:
        """set_initial_states.

        For each ionic liquid residue in the system the protonation state
        is interfered from the provided openMM system object and the protonation site is defined.
        """
<<<<<<< HEAD
        #pair_12_13_list = self._build_exclusion_list(self.topology) # TODO: old code, find out how we managed to do it better
=======
        #pair_12_13_list = self._build_exclusion_list(self.topology) # deprecated
>>>>>>> 2434950d

        residues = []
        templates = dict()
        H_templates = dict()
        # this will become a dict of the form:
        # self.per_residue_forces[(min,max tuple of the atom idxs for each residue)][forcegroup][forcename]: list of the idxs of this force for this residue
        self.per_residue_forces = {}
        # for each residue type get forces

        for r in self.topology.residues():
            name = r.name
            ordered_names = self.templates.get_ordered_names_for(name)

            # skip if name or all corresponding names are already in the template
            if name in templates and all(oname in templates for oname in ordered_names):
                continue

            for oname in ordered_names:
                templates[oname] = self._extract_templates(oname)
                H_templates[oname] = self._extract_H_templates(oname)

            # logger.debug(H_templates)

        for r in self.topology.residues():
            atom_idxs = [atom.index for atom in r.atoms()]
            mini, maxi = min(atom_idxs), max(atom_idxs)
            self.per_residue_forces[(mini, maxi)] = {}


        if self.fast:
            # this takes some time, but the update calls on the residues are then much faster
            self._force_idx_dict = self._create_force_idx_dict()

        for r in self.topology.residues():
            name = r.name
            if name in self.templates.names:
                ordered_names = self.templates.get_ordered_names_for(name)
                assert name in ordered_names
                parameters = {}
                H_parameters = {}
                for oname in ordered_names:
                    parameters[oname] = templates[oname]
                    H_parameters[oname] = H_templates[oname]

                # check that we have the same number of parameters
                for name1, name2 in itertools.combinations(parameters, 2):
                    self._check_nr_of_forces(
                        parameters[name1], parameters[name2], name1, name2
                    )

                atom_idxs = [
                    atom.index for atom in r.atoms()
                ]  # also give them to initilaizer, not inside residue?
                minmax = (min(atom_idxs), max(atom_idxs))
                if self.fast:
                    new_res = Residue(
                        r,
                        ordered_names,
                        self.system,
                        parameters,
                        H_parameters,
                        self.templates.get_all_states_for(name),
                        self.templates.get_possible_modes_for(name),
                        self.templates.get_starting_donors_for(name),
                        self.templates.get_starting_acceptors_for(name),
                        self.templates.get_starting_donors_for(name),
                        self.templates.get_starting_acceptors_for(name),
                        force_idxs=self.per_residue_forces[minmax],
                    )
                else:
                    new_res = Residue(
                        r,
                        ordered_names,
                        self.system,
                        parameters,
                        H_parameters,
                        self.templates.get_all_states_for(name),
                        self.templates.get_possible_modes_for(name),
                        self.templates.get_starting_donors_for(name),
                        self.templates.get_starting_acceptors_for(name),
                        self.templates.get_starting_donors_for(name),
                        self.templates.get_starting_acceptors_for(name),
                    )
                residues.append(new_res)
                # residues[
                #     -1
                # ].current_name = (
                #     name  # Why, isnt it done in the initializer of Residue?
                # )
            else:
                parameters = {name: templates[name]}
                # parameters_state1 = templates[name]
                r = Residue(r, None, self.system, parameters, None, None, None, None, None, None, None, None)
                # the residue is not part of any proton transfers,
                # we still need it in the residue list for the parmed hack...
                # there we need the current_name attribute, hence give it to the residue
                # r.current_name = r.name
                residues.append(r)
            # else: #if there are residues on purpose not with protex we want to just ignore them
            #    raise RuntimeError(
            #        f"Found resiude not present in Templates: {r.name}"
            #    )  # we want to ignore meoh, doesn't work the way it actually is

        return residues
    # def save_donors_acceptors(self, file: str) -> None:
    #     """
    #     Save a file with the current Hs and Ds for each residue.
    #     Can be used with load_donors_acceptors to set the residues in the IonicLiquidSystem
    #     in the state of these names and also adapt corresponding charges, parameters,...
    #     """
    #     with open(file, "w") as f:
    #         for residue in self.residues:
    #             f.write(f"{residue.donors}; {residue.acceptors}")

    # def load_current_names(self, file: str) -> None:
    #     """
    #     Load the names of the residues (order important!)
    #     Update the donors and acceptors of all residues to the given one
    #     """
    #     residue_donors = []
    #     residue_acceptors = []
    #     with open(file, "r") as f:
    #         for line in f.readlines():
    #             residue_donors.append(line.split(";")[0])
    #             residue_acceptors.append(line.split(";")[1])
    #     assert (
    #         len(residue_donors) == len(residue_acceptors) == self.topology.getNumResidues()
    #     ), "Number of residues not matching"
    #     for residue, donor, acceptor in zip(self.residues, residue_donors, residue_acceptors):
    #         residue.donors = donor
    #         residue.acceptors = acceptor

    # not used
    # def report_states(self) -> None:
    #     """
    #     report_states prints out a summary of the current protonation state of the ionic liquid
    #     """
    #     pass


    # NOTE saving psfs is deprecated with pickling protex system
    def _adapt_parmed_psf_file(
        self,
        psf: parmed.charmm.CharmmPsfFile,
        parameters: parmed.charmm.CharmmPsfFile,
    ) -> parmed.charmm.CharmmPsfFile:
        """Helper function to adapt the psf."""
        print(len(self.residues), len(psf.residues))
        assert len(self.residues) == len(psf.residues)

        # make a dict with parmed representations of each residue, use it to assign the opposite one if a transfer occured
        pm_unique_residues: dict[str, parmed.Residue] = {}
        # incremented by one each time it is used to track the current residue number
        residue_counts: dict[str, int] = {}

        for pm_residue in parameters.residues:
            if pm_residue.name in pm_unique_residues:
                continue
            else:
                pm_unique_residues[pm_residue.name] = pm_residue
                residue_counts[pm_residue.name] = 1

        # get offset for lonepairs which are defined differently.
        # dict with lists for each LocalCoordinates frame, there is one for each LP in the residue
        differences_dict: dict[tuple[str], list[list[int]]] = {}
        for pair in self.templates.pairs:
            name1, name2 = pair
            pm_res1 = pm_unique_residues[name1]
            pm_res2 = pm_unique_residues[name2]
            # get first index to get relative difference
            at1_idx1 = pm_res1.atoms[0].idx
            at2_idx1 = pm_res2.atoms[0].idx

            differences_dict[tuple([name1, name2])] = []
            differences_dict[tuple([name2, name1])] = []

            for at1, at2 in zip(pm_res1, pm_res2):
                if isinstance(at1, parmed.topologyobjects.ExtraPoint) and isinstance(
                    at1.frame_type, parmed.topologyobjects.LocalCoordinatesFrame
                ):
                    frame_hosts1 = [
                        fatom
                        for fatom in at1.frame_type.get_atoms()[
                            : at1.frame_type.frame_size
                        ]
                    ]
                    frame_hosts2 = [
                        fatom
                        for fatom in at2.frame_type.get_atoms()[
                            : at2.frame_type.frame_size
                        ]
                    ]
                    relative_pos1 = [fatom.idx - at1_idx1 for fatom in frame_hosts1]
                    relative_pos2 = [fatom.idx - at2_idx1 for fatom in frame_hosts2]
                    differences = [
                        p1 - p2 for p1, p2 in zip(relative_pos1, relative_pos2)
                    ]
                    # Depending on the direction of the tranfer we either need the positive or negative value
                    differences_dict[tuple([name1, name2])].append(differences)
                    differences_dict[tuple([name2, name1])].append(
                        [-d for d in differences]
                    )

        # either it is the same or just one group will be assumed. -> Not best for proteins, but hopefully Parmed will release new version soon, so that we do not need all these hacks.
        n_residue_is_n_groups = len(psf.groups) == len(psf.residues)
        group_iter = iter(psf.groups)
        for residue, pm_residue in zip(self.residues, psf.residues):
            # if the new residue (residue.current_name) is different than the original one from the old psf (pm_residue.name)
            # a proton transfer occured and we want to change this in the new psf, which means overwriting the parmed residue instance
            # with the new information
            # if residue.current_name != pm_residue.name:
            # do changes
            name = residue.current_name
            name_change: tuple[str] = tuple([name, pm_residue.name])
            # get the differences in LP position, make an iterator to yiled the next as needed
            diff_iter = None
            if name_change in differences_dict.keys():
                differences_list = differences_dict[name_change]
                diff_iter = iter(differences_list)
            pm_residue.name = name
            pm_residue.chain = name
            pm_residue.segid = name
            pm_residue.number = residue_counts[name]
            for unique_atom, pm_atom in zip(
                pm_unique_residues[name].atoms, pm_residue.atoms
            ):
                # TODO this block has to be changed to account for different possible dummy-real H combinations, esp. charge and type
                pm_atom._charge = unique_atom._charge
                pm_atom.type = unique_atom.type
                pm_atom.props = unique_atom.props
                # NUMLP NUMLPH lonepair section update
                if isinstance(
                    unique_atom, parmed.topologyobjects.ExtraPoint
                ) and isinstance(
                    unique_atom.frame_type, parmed.topologyobjects.LocalCoordinatesFrame
                ):
                    pm_atom.frame_type.distance = unique_atom.frame_type.distance
                    pm_atom.frame_type.angle = unique_atom.frame_type.angle
                    pm_atom.frame_type.dihedral = unique_atom.frame_type.dihedral
                    # if the positioning of the lonepair changes, update the corresponding atoms in the LocalCoordinateFrame
                    if diff_iter:
                        differences = next(diff_iter)
                        first_idx = pm_residue.atoms[0].idx

                        # normalize to the first idx in the list of atoms for one residue
                        current_idx1 = pm_atom.frame_type.atom1.idx
                        # print(f"{current_idx1=}")
                        # print(f"{differences[0]=}")
                        pm_atom.frame_type.atom1 = pm_residue.atoms[
                            current_idx1 - first_idx + differences[0]
                        ]
                        current_idx2 = pm_atom.frame_type.atom2.idx
                        # print(f"{current_idx2=}")
                        # print(f"{differences[1]=}")
                        pm_atom.frame_type.atom2 = pm_residue.atoms[
                            current_idx2 - first_idx + differences[1]
                        ]
                        current_idx3 = pm_atom.frame_type.atom3.idx
                        # print(f"{current_idx3=}")
                        # print(f"{differences[2]=}")
                        pm_atom.frame_type.atom3 = pm_residue.atoms[
                            current_idx3 - first_idx + differences[2]
                        ]

                # NUMANISO Section update
                if isinstance(unique_atom, parmed.topologyobjects.DrudeAtom):
                    if unique_atom.anisotropy is None:
                        continue
                    pm_atom.anisotropy.params["k11"] = unique_atom.anisotropy.params[
                        "k11"
                    ]
                    pm_atom.anisotropy.params["k22"] = unique_atom.anisotropy.params[
                        "k22"
                    ]
                    pm_atom.anisotropy.params["k33"] = unique_atom.anisotropy.params[
                        "k33"
                    ]
            residue_counts[name] += 1

            if n_residue_is_n_groups:
                group = next(group_iter)
                typ = 1 if abs(sum(a.charge for a in pm_residue.atoms)) < 1e-4 else 2
                group.type = typ

        if not n_residue_is_n_groups:
            # Maybe a bit hacky to get Parmed to use all atoms as 1 group
            # https://github.com/ParmEd/ParmEd/blob/master/parmed/formats/psf.py#L250
            psf.groups = []

        return psf

    # NOTE saving psfs is deprecated with pickling protex system
    def write_psf(
        self,
        old_psf_infname: str,
        new_psf_outfname: str,
        psf_for_parameters: str = None,
    ) -> None:
        """Write a new psf file, which reflects the occured transfer events and changed residues
        to load the written psf create a new ionic_liquid instance and load the new psf via OpenMM.

        Parameters
        ----------
        old_psf_infname:
            Name of the old psf_file, which serves for the basic strucutre, same number of atoms, same bonds, angles, ...
        new_psf_outfname:
            Name of the new psf that will be written
        psf_for_parameters:
            Optional psf file which contains all possible molecules/states, if they are not represented by the old_psf_infname.
            I.e. one species gets protonated and is not present anymore, this file can be used to have all potential states.

        Returns
        -------
        None
        """
        if psf_for_parameters is None:
            psf_for_parameters = old_psf_infname

        pm_old_psf = parmed.charmm.CharmmPsfFile(old_psf_infname)
        # copying parmed structure did not work
        # pm_old_psf_copy = parmed.charmm.CharmmPsfFile(old_psf_infname)
        pm_parameters = parmed.charmm.CharmmPsfFile(psf_for_parameters)
        pm_new_psf = self._adapt_parmed_psf_file(pm_old_psf, pm_parameters)
        pm_new_psf.write_psf(new_psf_outfname)

    # possibly in future when parmed and openmm drude connection is working
    # def write_psf_notworking(
    #     self, fname: str, format=None, overwrite=False, **kwargs
    # ) -> None:
    #     """
    #     Write a psf file from the current topology.
    #     In principle any file that parmeds struct.save method supports can be written.
    #     """
    #     import parmed

    #     struct = parmed.openmm.load_topology(self.topology, self.system)
    #     struct.save(fname, format=None, overwrite=False, **kwargs)

    def saveCheckpoint(self, file) -> None:
        """Wrapper method which just calls the underlying same function on the simulation object of the ionic liquid object.

        Parameters
        ----------
        file: string or file
            a File-like object to write the checkpoint to, or alternatively a
            filename
        """
        self.simulation.saveCheckpoint(file)

    def loadCheckpoint(self, file) -> None:
        """Wrapper method which just calls the underlying same function on the simulation object of the ionic liquid object.

        Parameters
        ----------
        file : string or file
            a File-like object to load the checkpoint from, or alternatively a
            filename
        """
        self.simulation.loadCheckpoint(file)

    def saveState(self, file) -> None:
        """Wrapper method which just calls the underlying same function on the simulation object of the ionic liquid object.

        Parameters
        ----------
        file : string or file
            a File-like object to write the state to, or alternatively a
            filename
        """
        self.simulation.saveState(file)

    def loadState(self, file) -> None:
        """Wrapper method which just calls the underlying same function on the simulation object of the ionic liquid object.

        Parameters
        ----------
        file : string or file
            a File-like object to load the state from, or alternatively a
            filename
        """
        self.simulation.loadState(file)

    def save_updates(self, file) -> None:
        """Save the current update values into a yaml file. Used to have the current probability values.

        Parameters
        ----------
        file: string or file
        """
        # TODO
        # there should be a better way to get the frozen set into and back from a yaml file...
        data = {
            str(key): value for key, value in self.templates.allowed_updates.items()
        }
        with open(file, "w") as f:
            yaml.dump(data, f, default_flow_style=False)

    def load_updates(self, file) -> None:
        """Load the current update values from a yaml file, which was generated using "save_updates".

        Parameters
        ----------
        file: string or file
        """
        with open(file) as f:
            try:
                data = yaml.safe_load(f)
            except yaml.YAMLError as exc:
                print("Error")
                print(exc)
        # TODO
        # bad coding here, to get the frozenset back from the yaml
        final_data = {}
        for key, value in data.items():
            key = key.split("'")
            final_data[frozenset([key[1], key[3]])] = value
        self.templates.allowed_updates = final_data<|MERGE_RESOLUTION|>--- conflicted
+++ resolved
@@ -446,11 +446,7 @@
         simulation: openmm.app.simulation.Simulation,
         templates: ProtexTemplates,
         simulation_for_parameters: openmm.app.simulation.Simulation = None,
-<<<<<<< HEAD
         real_Hs: list[tuple[str,str]] = [("TOH2", "H1"), ("TOH2", "H2"), ("TOH3", "H1"), ("TOH3", "H2"), ("TOH3", "H3"), ("HSP", "HE2")],
-=======
-        real_Hs: list[tuple[str,str]] = [("TOH2", "H1"), ("TOH2", "H2"), ("H2O", "H1"), ("H2O", "H2"), ("OH", "H1"), ("TOH3", "H1"), ("TOH3", "H2"), ("TOH3", "H3"), ("H3O", "H1"), ("H3O", "H2"), ("H3O", "H3"), ("HOAC", "H"), ("IM1H", "H7")],
->>>>>>> 2434950d
         fast: bool = True,
     ) -> None:
         self.system: openmm.openmm.System = simulation.system
@@ -506,113 +502,15 @@
             else:
                 raise ProtexException(f"This force should be covered here: {type(force).__name__}: {force}")
 
-        # NOTE is there a more elegant way of finding out if a force exists in a residue?
-        def _is_populated_in_residue(force, residue):
-            if type(force).__name__ in self.IGNORED_FORCES:
-                return False
-            atom_idxes  = [atom.index for atom in residue.atoms()]
-
-            if isinstance(force, openmm.NonbondedForce):
-                val = False
-                for idx in atom_idxes:
-                    try:
-                        force_entry = force.getParticleParameters(idx)
-                        val = True # force exists if we can get parameters for atoms in resi
-                    except:
-                        continue
-                return val
-
-            elif isinstance(force, openmm.HarmonicBondForce):
-                for bond_id in range(force.getNumBonds()):  # iterate over all bonds
-                    f = force.getBondParameters(bond_id)
-                    for atom_idx in atom_idxes:
-                        if atom_idx in f[0:2]:
-                            return True # force exists if there is an entry involving the atom index
-                return False
-
-            elif isinstance(force, openmm.HarmonicAngleForce):
-                for angle_id in range(force.getNumAngles()):  # iterate over all angles
-                    f = force.getAngleParameters(angle_id)
-                    for atom_idx in atom_idxes:
-                        if atom_idx in f[0:3]:
-                            return True # force exists if there is an entry involving the atom index
-                return False
-
-            elif isinstance(force, openmm.PeriodicTorsionForce):
-                for torsion_id in range(force.getNumTorsions()):  # iterate over all dihedrals
-                    f = force.getTorsionParameters(torsion_id)
-                    for atom_idx in atom_idxes:
-                        if atom_idx in f[0:4]:
-                            return True # force exists if there is an entry involving the atom index
-                return False
-
-            elif isinstance(force, openmm.CustomTorsionForce):
-                for torsion_id in range(force.getNumTorsions()):  # iterate over all dihedrals
-                    f = force.getTorsionParameters(torsion_id)
-                    for atom_idx in atom_idxes:
-                        if atom_idx in f[0:4]:
-                            return True # force exists if there is an entry involving the atom index
-                return False
-
-            elif isinstance(force, openmm.DrudeForce):
-                for drude_id in range(force.getNumParticles()):  # iterate over all drudes TODO still need to handle Thole screening (is workaround in residue.py okay?)
-                    f = force.getParticleParameters(drude_id)
-                    for atom_idx in atom_idxes:
-                        if atom_idx == f[0]:
-                            return True # force exists if there is an entry involving the atom index of the drude
-                return False
-
-            elif isinstance(force, openmm.CustomNonbondedForce):
-                val = False
-                for idx in atom_idxes:
-                    try:
-                        force_entry = force.getParticleParameters(idx)
-                        val = True # force exists if we can get parameters for atoms in resi
-                    except:
-                        logger.debug("no customnbforce found")
-                        continue
-                return val
-
-            elif isinstance(force, openmm.CMAPTorsionForce):
-                for torsion_id in range(force.getNumTorsions()):  # iterate over all dihedrals
-                    f = force.getTorsionParameters(torsion_id)
-                    for atom_idx in atom_idxes:
-                        if atom_idx in f[1:9]:
-                            return True # force exists if there is an entry involving the atom index
-                return False
-
-            else:
-                raise ProtexException(f"This force should be covered here: {type(force).__name__}: {force}")
-
-        # make a dictionary of forces present in each residue
-        detected_forces: dict = {}
-        for residue in self.topology.residues():
-            if residue.name not in detected_forces.keys():
-                detected_forces[residue.name] = []
-                for force in self.system.getForces():
-                    if _is_populated_in_residue(force, residue):
-                        detected_forces[residue.name].append(type(force).__name__)
-                if self.simulation_for_parameters is not None:
-                    for force in self.simulation_for_parameters.system.getForces():
-                        if _is_populated_in_residue(force, residue):
-                            detected_forces[residue.name].append(type(force).__name__)
-
-
-            detected_forces[residue.name] = set(detected_forces[residue.name]) # remove doubles caused by simulation_for_parameters
-        # logger.debug(detected_forces)
-        return detected_forces
-<<<<<<< HEAD
-#        detected_forces: list = []
-#        for force in self.system.getForces():
-#            if _is_populated(force):
-#                detected_forces.append(type(force).__name__)
-#        if self.simulation_for_parameters is not None:
-#            for force in self.simulation_for_parameters.system.getForces():
-#                if _is_populated(force):
-#                    detected_forces.append(type(force).__name__)
-#        return set(detected_forces)
-=======
->>>>>>> 2434950d
+        detected_forces: list = []
+        for force in self.system.getForces():
+            if _is_populated(force):
+                detected_forces.append(type(force).__name__)
+        if self.simulation_for_parameters is not None:
+            for force in self.simulation_for_parameters.system.getForces():
+                if _is_populated(force):
+                    detected_forces.append(type(force).__name__)
+        return set(detected_forces)
 
     def _check_forces(self) -> None:
         """Will fail if a force is not covered."""
@@ -647,65 +545,34 @@
             if type(force).__name__ == name:
                 force.updateParametersInContext(self.simulation.context)
 
-<<<<<<< HEAD
     # TODO we have something better in newer versions
-  #  def _build_exclusion_list(self, topology):
-  #      pair_12_set = set()
-  #      pair_13_set = set()
-  #      for bond in topology.bonds():
-  #          a1, a2 = bond.atom1, bond.atom2
-  #          if "H" not in a1.name and "H" not in a2.name:
-  #              pair = (
-  #                  min(a1.index, a2.index),
-  #                  max(a1.index, a2.index),
-  #              )
-  #              pair_12_set.add(pair)
-  #      for a in pair_12_set:
-  #          for b in pair_12_set:
-  #              shared = set(a).intersection(set(b))
-  #              if len(shared) == 1:
-  #                  pair = tuple(sorted(set(list(a) + list(b)) - shared))
-  #                  pair_13_set.add(pair)
-  #                  # there were duplicates in pair_13_set, e.g. (1,3) and (3,1), needs to be sorted
-#
+    def _build_exclusion_list(self, topology):
+        pair_12_set = set()
+        pair_13_set = set()
+        for bond in topology.bonds():
+            a1, a2 = bond.atom1, bond.atom2
+            if "H" not in a1.name and "H" not in a2.name:
+                pair = (
+                    min(a1.index, a2.index),
+                    max(a1.index, a2.index),
+                )
+                pair_12_set.add(pair)
+        for a in pair_12_set:
+            for b in pair_12_set:
+                shared = set(a).intersection(set(b))
+                if len(shared) == 1:
+                    pair = tuple(sorted(set(list(a) + list(b)) - shared))
+                    pair_13_set.add(pair)
+                    # there were duplicates in pair_13_set, e.g. (1,3) and (3,1), needs to be sorted
+
         # self.pair_12_list = list(sorted(pair_12_set))
-#        # self.pair_13_list = list(sorted(pair_13_set - pair_12_set))
-#        # self.pair_12_13_list = self.pair_12_list + self.pair_13_list
-#        # change to return the list and set the parameters in the init method?
-#        pair_12_list = list(sorted(pair_12_set))
-#        pair_13_list = list(sorted(pair_13_set - pair_12_set))
-#        pair_12_13_list = pair_12_list + pair_13_list
-#        return pair_12_13_list
-=======
-    # deprecated
-    # def _build_exclusion_list(self, topology):
-    #     pair_12_set = set()
-    #     pair_13_set = set()
-    #     for bond in topology.bonds():
-    #         a1, a2 = bond.atom1, bond.atom2
-    #         if "H" not in a1.name and "H" not in a2.name:
-    #             pair = (
-    #                 min(a1.index, a2.index),
-    #                 max(a1.index, a2.index),
-    #             )
-    #             pair_12_set.add(pair)
-    #     for a in pair_12_set:
-    #         for b in pair_12_set:
-    #             shared = set(a).intersection(set(b))
-    #             if len(shared) == 1:
-    #                 pair = tuple(sorted(set(list(a) + list(b)) - shared))
-    #                 pair_13_set.add(pair)
-    #                 # there were duplicates in pair_13_set, e.g. (1,3) and (3,1), needs to be sorted
-
-    #     # self.pair_12_list = list(sorted(pair_12_set))
-    #     # self.pair_13_list = list(sorted(pair_13_set - pair_12_set))
-    #     # self.pair_12_13_list = self.pair_12_list + self.pair_13_list
-    #     # change to return the list and set the parameters in the init method?
-    #     pair_12_list = list(sorted(pair_12_set))
-    #     pair_13_list = list(sorted(pair_13_set - pair_12_set))
-    #     pair_12_13_list = pair_12_list + pair_13_list
-    #     return pair_12_13_list
->>>>>>> 2434950d
+        # self.pair_13_list = list(sorted(pair_13_set - pair_12_set))
+        # self.pair_12_13_list = self.pair_12_list + self.pair_13_list
+        # change to return the list and set the parameters in the init method?
+        pair_12_list = list(sorted(pair_12_set))
+        pair_13_list = list(sorted(pair_13_set - pair_12_set))
+        pair_12_13_list = pair_12_list + pair_13_list
+        return pair_12_13_list
 
     def _extract_templates(self, query_name: str) -> defaultdict:
         # returns the forces for the residue name
@@ -1044,11 +911,7 @@
         For each ionic liquid residue in the system the protonation state
         is interfered from the provided openMM system object and the protonation site is defined.
         """
-<<<<<<< HEAD
-        #pair_12_13_list = self._build_exclusion_list(self.topology) # TODO: old code, find out how we managed to do it better
-=======
-        #pair_12_13_list = self._build_exclusion_list(self.topology) # deprecated
->>>>>>> 2434950d
+        pair_12_13_list = self._build_exclusion_list(self.topology) # TODO: old code, find out how we managed to do it better
 
         residues = []
         templates = dict()
