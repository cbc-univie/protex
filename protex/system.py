from __future__ import annotations

import itertools
import logging
import pickle
import warnings
from collections import ChainMap, defaultdict

import parmed
import yaml

try:
    import openmm
except ImportError:
    from simtk import openmm

# from protex.helpers import ProtexException  # , CustomPSFFile
from protex import ProtexException
from protex.residue import Residue

# Use custom write function for now, remove with new parmed version
# https://github.com/ParmEd/ParmEd/pull/1274
# as in parmed/formats/__init__.py:
# parmed.Structure.write_psf = CustomPSFFile.write

logger = logging.getLogger(__name__)


class ProtexTemplates:
    """Creates the basic foundation for the Protex System.

    Parameters
    ----------
    states:
        A list of dictionary depicting the residue name and the atom name which should be changed, i.e.:

        .. code-block:: python

            IM1H_IM1 = { "IM1H": {"atom_name": "H7", "canonical_name": "IM1"},
                        "IM1": {"atom_name": "N2", "canonical_name": "IM1"} }
            OAC_HOAC = { "OAC": {"atom_name": "O2", "canonical_name": "OAC"},
                        "HOAC": {"atom_name": "H", "canonical_name": "OAC"} }
            states = [IM1H_IM1, OAC_HOAC]

    allowed_updates:
        A dictionary specifiying which updates are possile.
        Key is a frozenset with the two residue names for the update.
        The values is a dictionary which specifies the maximum distance ("r_max") and the probability for this update ("prob")
        r_max is in nanometer and the prob between 0 and 1

        .. code-block:: python

            allowed_updates = {}
            allowed_updates[frozenset(["IM1H", "OAC"])] = {"r_max": 0.155, "prob": 1}
            allowed_updates[frozenset(["IM1", "HOAC"])] = {"r_max": 0.155, "prob": 1}
            allowed_updates[frozenset(["IM1H", "IM1"])] = {"r_max": 0.155, "prob": 0.201}
            allowed_updates[frozenset(["HOAC", "OAC"])] = {"r_max": 0.155, "prob": 0.684}

    Attributes
    ----------
    pairs:
        A list with the pairs where the hydrogen can be transfered
    states:
        The passed states list as a joined dictionary
    names:
        A list with the different residue names
    allowed_updates:
        the allowed_updates passed to the class
    overall_max_distance:
        the longest allowed distance for a possible transfer between two updates
    """

    @staticmethod
    def load(fname: str) -> ProtexTemplates:
        """Load a pickled ProtexTemplates instance.

        Parameters
        ----------
        fname : str
            The file name

        Returns
        -------
        ProtexTemplates
            An instance of the ProtexTemplates
        """
        with open(fname, "rb") as inp:
            templates = pickle.load(inp)
        return templates

    def __init__(
        self,
        states: list[dict[str, dict[str, list]]],
        allowed_updates: dict[frozenset[str], dict[str, float]],
    ) -> None:
        self.__states = states
        self.pairs: list[list[str]] = [list(i.keys()) for i in states]  # same
        self.states: dict[str, dict[str, list[dict[str, str]]]] = dict(  # different
            ChainMap(*states)
        )  # first check that names are unique?
        self.names: list[str] = list(  # same
            itertools.chain(*self.pairs)
        )  # also what about duplicates
        self.ordered_names: list[
            tuple[str,...]
        ] = self._setup_ordered_names()
        self.allowed_updates: dict[frozenset[str], dict[str, float]] = allowed_updates
        self.overall_max_distance: float = max(
            [value["r_max"] for value in self.allowed_updates.values()]
        )

        self._starting_donors: str = "starting_donors"
        self._starting_acceptors: str = "starting_acceptors"
        self._modes: str = "possible_modes"

    # TODO function to determine cutoffs from equilibration dcd (MDAnalysis, find shortest distances between atom pairs)

    def get_states(self):
        return self.__states

    def get_all_states_for(self, resname: str) -> dict[str,dict[str,list[dict[str,str]]]]:
        """Get all the state information for a specific resname and all corresponding resnames.

        Parameters
        ----------
        resname : str
            The resname

        Returns
        -------
        dict[str,dict[str,list[dict[str,str]]]]
            A dict with the resname and all information

        Raises
        ------
        RuntimeError
            If the given resname does not exist
        """
        # return all info correpsonding to one pair tuple, i.e all for oac,hoac,h2oac
        current_states = {}
        for pair in self.pairs:
            if resname in pair:
                for name in pair:
                    current_states[name] = self.states[name]
                return current_states
        raise RuntimeError(f"Resname {resname} not found. Typo?")

    def _setup_ordered_names(self) -> list[tuple[str,...]]:
        # from low H to many H
        #from most acceptor to most donor
        #i.e. oac -> -1 (one acceptor)
        #hoac -> 0 (one acceptor, one donor)
        #h2oac -> 1 (one donor)
        ordered_names = []
        for pair in self.pairs:
            count_dict = {}
            for p in pair:
                count_dict[p] = 0
                if "donor" in self.states[p]["possible_modes"]:
                    count_dict[p] +=1
                if "acceptor" in self.states[p]["possible_modes"]:
                    count_dict[p] -= 1
            sorted_count_dict = tuple(sorted(count_dict, key=lambda k:(count_dict[k],k)))
            # logger.debug(sorted_count_dict)
            ordered_names.append(sorted_count_dict)

        # logger.debug(ordered_names)
        return ordered_names
        #returns something like [("IM1", "IM1H"), ("OAC", "HOAC", "H2OAC")]

    def get_ordered_names_for(self, resname: str) -> tuple[str,...]:
        """Get the tuple of the correct resname sequences for a given resname.

        Parameters
        ----------
        resname : str
            The resname

        Returns
        -------
        tuple[str]
            A tuple with the order of resnames from low H (acceptor) to high H (donor) count
        """
        # logger.debug(self.ordered_names)
        # logger.debug(resname)
        # logger.debug(any(resname in sublist for sublist in self.ordered_names))
        if any(resname in sublist for sublist in self.ordered_names):
            for tup in self.ordered_names:
                if resname in tup:
                    return tup
        else: # not protexable resi
            return [resname]
        #raise RuntimeError(f"Resname {resname} not found in the present names.")

    def dump(self, fname: str) -> None:
        """Pickle the current ProtexTemplates object.

        Parameters
        ----------
        fname : str
            The file name of the object
        """
        with open(fname, "wb") as outp:
            pickle.dump(self, outp, pickle.HIGHEST_PROTOCOL)

    def get_starting_donors_for(self, resname: str) -> tuple:
        """Get the atom names of donors for a specific residue.

        Parameters
        ----------
        resname : str
            The residue name

        Returns
        -------
        tuple
            The atom names
        """
        return self.states[resname][self._starting_donors]

    def get_starting_acceptors_for(self, resname: str) -> tuple:
        """Get the atom names of acceptors for a specific residue.

        Parameters
        ----------
        resname : str
            The residue name

        Returns
        -------
        tuple
            The atom names
        """
        return self.states[resname][self._starting_acceptors]

    def get_possible_modes_for(self, resname: str) -> tuple:
        """Get the possible modes for a specific residue.

        Parameters
        ----------
        resname : str
            The residue name

        Returns
        -------
        dictionary
            dictionary of tuples of mode(s) for each other_name
        """
        modes = {}
        onames = self.get_ordered_names_for(resname)
        for oname in onames:
            modes[oname] = self.states[oname][self._modes]
        return modes

    def get_update_value_for(self, residue_set: frozenset[str], property: str) -> float:
        """Returns the value in the allowed updates dictionary.

        Parameters
        ----------
        residue_set:
            dictionary key for residue_set, i.e ["IM1H", "OAC"]
        property:
            dictionary key for the property defined for the residue key, i.e. prob

        Returns
        -------
        float
            the value of the property

        Raises
        ------
        RuntimeError
            if keys do not exist
        """
        if (
            residue_set in self.allowed_updates
            and property in self.allowed_updates[residue_set]
        ):
            return self.allowed_updates[residue_set][property]
        else:
            raise RuntimeError(
                "You tried to access a residue_set or property key which is not defined"
            )

    def set_update_value_for(
        self, residue_set: frozenset[str], property: str, value: float
    ):
        """Update a value in the allowed updates dictionary.

        Parameters
        ----------
        residue:
            dictionary key for residue_set, i.e ["IM1H","OAC"]
        property:
            dictionary key for the property defined for the residue key, i.e. prob
        value:
            the value the property should be set to

        Returns
        -------
        None

        Raises
        ------
        RuntimeError
            is raised if new residue_set or new property is trying to be inserted
        """
        if (
            residue_set in self.allowed_updates
            and property in self.allowed_updates[residue_set]
        ):
            self.allowed_updates[residue_set][property] = value

        # should we check for existance or also allow creation of new properties?
        # if residue in self.allowed_updates:
        #    self.allowed_updates[residue][property] = value

        else:
            raise RuntimeError(
                "You tried to create a new residue_set or property key! This is only allowed at startup!"
            )

    def get_other_resnames(self, resname: str) -> list[str]:
        """Return the corresponding alternative resname to the given one.

        Parameters
        ----------
        resname : str
            The resname

        Returns
        -------
        list[str]
            The other resnames connected to the current one
        """
        # species (e.g. solvent) that should not exchange protons
        if resname not in self.names:
            return [resname]

        else:
            for pair in self.pairs:
                if resname in pair:
                    pair_copy = pair[:]
                    pair_copy.remove(resname)
                    return pair_copy



class ProtexSystem:
    """Defines the full system, performs the MD steps and offers an interface for protonation state updates.

    Parameters
    ----------
    simulation:
        the OpenMM simulation object
    templates:
        An instance of the IonicLiquidTemplates class
    simulation_for_parameters:
        another OpenMM simulation object, set up with a psf that contains all possible forms (protonated and deprotonated) of all species,
        needed for finding the parameters of the other form during an update
    fast:
        If True indices list for all forces for each residue will be made once at initilaizaiton of ProtexSystem, and then used for finding the indices during an update.
        If False, the whole forces.getNumExceptions and similar calls will be used for each update and each residue, which is way slower

    """

    # These lists contain the forces generated by OpenMM as they are given when calling: type(force).__name__
    # forces which are ignored on purpose, because we do not care about them
    IGNORED_FORCES = ["CMMotionRemover", "MonteCarloBarostat"]
    #####################
    # To include a new force to the covered forces, you need to add them to the following places:
    # ProtexSystem._extract_templates
    # ProtexSystem._create_force_idx_dict
    # Residue.update (and add the correspoding get and set methods!)
    # Update.allowed_forces #probably to the part where all_forces is True
    #####################
    COVERED_FORCES = [
        "NonbondedForce",
        "CustomNonbondedForce",
        "HarmonicBondForce",
        "HarmonicAngleForce",
        "PeriodicTorsionForce",
        "CustomTorsionForce",
        "DrudeForce",
    ]
    # add force here to ignore them, but raise a warning, because they might be important in the future
    # until now it was there but empty, but who knows for later
    UNCOVERED_FORCES = ["CMAPTorsionForce"]

    @classmethod
    def force_is_valid(cls, name: str) -> bool:
        """Check if the given force name is covered."""
        if name in cls.COVERED_FORCES or name in cls.IGNORED_FORCES:
            return True
        elif name in cls.UNCOVERED_FORCES:
            warnings.warn(
                f"{name} is not processed by protex. Until now this was not a problem. But you should double check with your system, if this force is used."
            )
            return True
        else:
            raise ProtexException(
                f"{name} is not yet covered in Protex. Please write an issue on Github."
            )


    @staticmethod
    def load(
        fname: str,
        simulation: openmm.app.simulation.Simulation,
        simulation_for_parameters: openmm.app.simulation.Simulation = None,
    ) -> ProtexSystem:
        """Load pickled protex system.

        Parameters
        ----------
        fname : str
            The file name to load
        simulation : openmm.app.simulation.Simulation
            An already generated OpenMM simulation object, needed to initialize the ProtesSystem instance
        simulation_for_parameters : openmm.app.simulation.Simulation, optional
            An OpenMM simulation object, which contains all possible residues
            needed if the simulation object does not contain all possible residues, by default None

        Returns
        -------
        ProtexSystem
            A new instance of the ProtexSystem
        """
        with open(fname, "rb") as inp:
            from_pickle = pickle.load(inp)  # ensure correct order of arguments

        system = from_pickle[0]
        templates = from_pickle[1]
        residues = from_pickle[2]

        protex_system = ProtexSystem(
            simulation, templates, simulation_for_parameters
        )
        protex_system.simulation.system = system
        protex_system.residues = residues

        return protex_system

    def __init__(
        self,
        simulation: openmm.app.simulation.Simulation,
        templates: ProtexTemplates,
        simulation_for_parameters: openmm.app.simulation.Simulation = None,
        real_Hs: list[tuple[str,str]] = [("TOH2", "H1"), ("TOH2", "H2"), ("H2O", "H1"), ("H2O", "H2"), ("OH", "H1"), 
                                         ("TOH3", "H1"), ("TOH3", "H2"), ("TOH3", "H3"), ("H3O", "H1"), ("H3O", "H2"), ("H3O", "H3"), 
                                         ("HOAC", "HO2"), ("IM1H", "H7"),
                                         ("ULF", "HD1"), ("ULF", "HE2"), ("UDO", "HD1")
                                         ],
        fast: bool = True,
    ) -> None:
        self.system: openmm.openmm.System = simulation.system
        self.topology: openmm.app.topology.Topology = simulation.topology
        self.simulation: openmm.app.simulation.Simulation = simulation
        self.templates: ProtexTemplates = templates
        self.simulation_for_parameters = simulation_for_parameters
        self.real_Hs = real_Hs
        self._check_forces()
        self.detected_forces: set[str] = self._detect_forces()
        self.fast: bool = fast
        self.residues: list[Residue] = self._set_initial_states()
        self.boxlength: openmm.Quantity = (
            simulation.context.getState().getPeriodicBoxVectors()[0][0]
        )  # NOTE: supports only cubic boxes


    def dump(self, fname: str) -> None:
        """Pickle the current ProtexSystem object.

        Parameters
        ----------
        fname : str
            The file name to store the object
        """
        to_pickle = [self.system, self.templates, self.residues]  # ensure correct order of arguments
        with open(fname, "wb") as outp:
            pickle.dump(to_pickle, outp, pickle.HIGHEST_PROTOCOL)


    # TODO there are some forces that are not present in e.g. water (Thole, PeriodicTorsion, ?)
    # find a way to handle them if only present in some molecules (detected / allowed forces as dictionary?)
    def _detect_forces(self) -> set[str]:
        def _is_populated(force): # deprecated
            if type(force).__name__ in self.IGNORED_FORCES:
                return False
            if isinstance(force, openmm.NonbondedForce):
                return force.getNumParticles() > 0
            elif isinstance(force, openmm.HarmonicBondForce):
                return force.getNumBonds() > 0
            elif isinstance(force, openmm.HarmonicAngleForce):
                return force.getNumAngles() > 0
            elif isinstance(force, openmm.PeriodicTorsionForce):
                return force.getNumTorsions() > 0
            elif isinstance(force, openmm.CustomTorsionForce):
                return force.getNumTorsions() > 0
            elif isinstance(force, openmm.DrudeForce):
                return force.getNumParticles() > 0
            elif isinstance(force, openmm.CustomNonbondedForce):
                return force.getNumParticles() > 0
            elif isinstance(force, openmm.CMAPTorsionForce):
                return force.getNumTorsions() > 0
            else:
                raise ProtexException(f"This force should be covered here: {type(force).__name__}: {force}")

        # NOTE is there a more elegant way of finding out if a force exists in a residue?
        def _is_populated_in_residue(force, residue):
            if type(force).__name__ in self.IGNORED_FORCES:
                return False
            atom_idxes  = [atom.index for atom in residue.atoms()]

            if isinstance(force, openmm.NonbondedForce):
                val = False
                for idx in atom_idxes:
                    try:
                        force_entry = force.getParticleParameters(idx)
                        val = True # force exists if we can get parameters for atoms in resi
                    except:
                        continue
                return val

            elif isinstance(force, openmm.HarmonicBondForce):
                for bond_id in range(force.getNumBonds()):  # iterate over all bonds
                    f = force.getBondParameters(bond_id)
                    for atom_idx in atom_idxes:
                        if atom_idx in f[0:2]:
                            return True # force exists if there is an entry involving the atom index
                return False

            elif isinstance(force, openmm.HarmonicAngleForce):
                for angle_id in range(force.getNumAngles()):  # iterate over all angles
                    f = force.getAngleParameters(angle_id)
                    for atom_idx in atom_idxes:
                        if atom_idx in f[0:3]:
                            return True # force exists if there is an entry involving the atom index
                return False

            elif isinstance(force, openmm.PeriodicTorsionForce):
                for torsion_id in range(force.getNumTorsions()):  # iterate over all dihedrals
                    f = force.getTorsionParameters(torsion_id)
                    for atom_idx in atom_idxes:
                        if atom_idx in f[0:4]:
                            return True # force exists if there is an entry involving the atom index
                return False

            elif isinstance(force, openmm.CustomTorsionForce):
                for torsion_id in range(force.getNumTorsions()):  # iterate over all dihedrals
                    f = force.getTorsionParameters(torsion_id)
                    for atom_idx in atom_idxes:
                        if atom_idx in f[0:4]:
                            return True # force exists if there is an entry involving the atom index
                return False

            elif isinstance(force, openmm.DrudeForce):
                for drude_id in range(force.getNumParticles()):  # iterate over all drudes TODO still need to handle Thole screening (is workaround in residue.py okay?)
                    f = force.getParticleParameters(drude_id)
                    for atom_idx in atom_idxes:
                        if atom_idx == f[0]:
                            return True # force exists if there is an entry involving the atom index of the drude
                return False

            elif isinstance(force, openmm.CustomNonbondedForce):
                val = False
                for idx in atom_idxes:
                    try:
                        force_entry = force.getParticleParameters(idx)
                        val = True # force exists if we can get parameters for atoms in resi
                    except:
                        logger.debug("no customnbforce found")
                        continue
                return val

            elif isinstance(force, openmm.CMAPTorsionForce):
                for torsion_id in range(force.getNumTorsions()):  # iterate over all dihedrals
                    f = force.getTorsionParameters(torsion_id)
                    for atom_idx in atom_idxes:
                        if atom_idx in f[1:9]:
                            return True # force exists if there is an entry involving the atom index
                return False

            else:
                raise ProtexException(f"This force should be covered here: {type(force).__name__}: {force}")

        # make a dictionary of forces present in each residue
        if self.simulation_for_parameters is not None:
            detected_forces: dict = {}
            for residue in self.simulation_for_parameters.topology.residues():
                if residue.name not in detected_forces.keys():
                    detected_forces[residue.name] = []
                    for force in self.simulation_for_parameters.system.getForces():
                        if _is_populated_in_residue(force, residue):
                            detected_forces[residue.name].append(type(force).__name__)
<<<<<<< HEAD
            detected_forces[residue.name] = set(detected_forces[residue.name]) # remove duplicates

        else:
            detected_forces: dict = {}
            for residue in self.topology.residues():
                if residue.name not in detected_forces.keys():
                    detected_forces[residue.name] = []
                    for force in self.system.getForces():
                        if _is_populated_in_residue(force, residue):
                            detected_forces[residue.name].append(type(force).__name__)        
        
            detected_forces[residue.name] = set(detected_forces[residue.name]) # remove duplicates
=======


            detected_forces[residue.name] = set(detected_forces[residue.name]) # remove doubles caused by simulation_for_parameters
>>>>>>> 2434950d
        # logger.debug(detected_forces)
        print(detected_forces)
        return detected_forces

    def _check_forces(self) -> None:
        """Will fail if a force is not covered."""
        for force in self.system.getForces():
            self.force_is_valid(type(force).__name__)
        if self.simulation_for_parameters is not None:
            for force in self.simulation_for_parameters.system.getForces():
                self.force_is_valid(type(force).__name__)

    def get_current_number_of_each_residue_type(self) -> dict[str, int]:
        """Get a dictionary with the resname and the current number of residues belonging to that name.

        Returns
        -------
        dict[str, int]
            resname: number of residues
        """
        current_number_of_each_residue_type: dict[str, int] = defaultdict(int)
        for residue in self.residues:
            current_number_of_each_residue_type[residue.current_name] += 1
        return current_number_of_each_residue_type

    def update_context(self, name: str):
        """Update the context for the given force.

        Parameters
        ----------
        name : str
            The name of the force to update
        """
        for force in self.system.getForces():
            if type(force).__name__ == name:
                force.updateParametersInContext(self.simulation.context)

    # deprecated
    # def _build_exclusion_list(self, topology):
    #     pair_12_set = set()
    #     pair_13_set = set()
    #     for bond in topology.bonds():
    #         a1, a2 = bond.atom1, bond.atom2
    #         if "H" not in a1.name and "H" not in a2.name:
    #             pair = (
    #                 min(a1.index, a2.index),
    #                 max(a1.index, a2.index),
    #             )
    #             pair_12_set.add(pair)
    #     for a in pair_12_set:
    #         for b in pair_12_set:
    #             shared = set(a).intersection(set(b))
    #             if len(shared) == 1:
    #                 pair = tuple(sorted(set(list(a) + list(b)) - shared))
    #                 pair_13_set.add(pair)
    #                 # there were duplicates in pair_13_set, e.g. (1,3) and (3,1), needs to be sorted

    #     # self.pair_12_list = list(sorted(pair_12_set))
    #     # self.pair_13_list = list(sorted(pair_13_set - pair_12_set))
    #     # self.pair_12_13_list = self.pair_12_list + self.pair_13_list
    #     # change to return the list and set the parameters in the init method?
    #     pair_12_list = list(sorted(pair_12_set))
    #     pair_13_list = list(sorted(pair_13_set - pair_12_set))
    #     pair_12_13_list = pair_12_list + pair_13_list
    #     return pair_12_13_list

    def _extract_templates(self, query_name: str) -> defaultdict:
        # returns the forces for the residue name
        forces_dict = defaultdict(list)

        # if there is an additional parameter file with all possible residues,
        # use this for getting the templates
        if self.simulation_for_parameters is not None:
            sim = self.simulation_for_parameters
        else:
            sim = self.simulation

        for residue in sim.topology.residues():
            if query_name == residue.name:
                atom_idxs = [atom.index for atom in residue.atoms()]
                atom_names = [atom.name for atom in residue.atoms()]
                # logger.debug(atom_idxs)
                # logger.debug(atom_names)

                for force in sim.system.getForces():
                    forcename = type(force).__name__
                    if forcename == "NonbondedForce":
                        forces_dict[forcename] = [
                            force.getParticleParameters(idx) for idx in atom_idxs
                        ]
                        # Also add exceptions
                        for exc_id in range(force.getNumExceptions()):
                            f = force.getExceptionParameters(exc_id)
                            idx1 = f[0]
                            idx2 = f[1]
                            if idx1 in atom_idxs and idx2 in atom_idxs:
                                forces_dict[forcename + "Exceptions"].append(f)

                    elif forcename == "CustomNonbondedForce":
                        # lookup indices of the tabulated table (?)
                        #index is position, but what about previous ones?
                        # BUG problem with slow method: need every atom idx for exceptions, now only from 1 residue
                        # TODO normalize / offset etc for each residue
                        # logger.debug(force)
                        forces_dict[forcename] = [force.getParticleParameters(idx) for idx in atom_idxs]
                        # Also add exclusions
                        for exc_id in range(force.getNumExclusions()):
                            f = force.getExclusionParticles(exc_id)
                            idx1 = f[0]
                            idx2 = f[1]
                            if idx1 in atom_idxs and idx2 in atom_idxs:
                                forces_dict[forcename + "Exclusions"].append(f)

                    elif forcename == "HarmonicBondForce":
                        for bond_id in range(force.getNumBonds()):
                            f = force.getBondParameters(bond_id)
                            idx1 = f[0]
                            idx2 = f[1]
                            if idx1 in atom_idxs and idx2 in atom_idxs:
                                forces_dict[forcename].append(f)

                    elif forcename == "HarmonicAngleForce":
                        for angle_id in range(force.getNumAngles()):
                            f = force.getAngleParameters(angle_id)
                            if (
                                f[0] in atom_idxs
                                and f[1] in atom_idxs
                                and f[2] in atom_idxs
                            ):
                                forces_dict[forcename].append(f)

                    elif forcename == "PeriodicTorsionForce":
                        for torsion_id in range(force.getNumTorsions()):
                            f = force.getTorsionParameters(torsion_id)
                            if (
                                f[0] in atom_idxs
                                and f[1] in atom_idxs
                                and f[2] in atom_idxs
                                and f[3] in atom_idxs
                            ):
                                forces_dict[forcename].append(f)

                    elif forcename == "CustomTorsionForce":
                        for torsion_id in range(force.getNumTorsions()):
                            f = force.getTorsionParameters(torsion_id)

                            if (
                                f[0] in atom_idxs
                                and f[1] in atom_idxs
                                and f[2] in atom_idxs
                                and f[3] in atom_idxs
                            ):
                                forces_dict[forcename].append(f)

                    # DrudeForce stores charge and polarizability in ParticleParameters and Thole values in ScreenedPairParameters
                    # Number of these two is not the same -> i did two loops, and called the thole parameters DrudeForceThole.
                    # Not ideal but i could not think of anything better, pay attention to the set and get methods for drudes.
                    elif forcename == "DrudeForce":
                        particle_map = {}
                        for drude_id in range(force.getNumParticles()):
                            f = force.getParticleParameters(drude_id)
                            idx1 = f[0]  # drude
                            idx2 = f[1]  # parentatom
                            if idx1 in atom_idxs and idx2 in atom_idxs:
                                forces_dict[forcename].append(f)
                            # store the drude idx as they are in the system
                            particle_map[drude_id] = idx1
                        for drude_id in range(force.getNumScreenedPairs()):
                            f = force.getScreenedPairParameters(drude_id)
                            # yields the id within this force == drude_id from getNumParticles
                            idx1 = f[0]
                            idx2 = f[1]
                            # get the drude idxs in the system
                            drude1 = particle_map[idx1]
                            drude2 = particle_map[idx2]
                            if drude1 in atom_idxs and drude2 in atom_idxs:
                                forces_dict[forcename + "Thole"].append(f)
                break  # do this only for the relevant residue once
        else:
            raise RuntimeError(f"residue not found: {query_name}")
        return forces_dict


    def _extract_H_templates(self, query_name: str) -> defaultdict:
        # returns the nonbonded parameters of real Hs for the residue name
        forces_dict = defaultdict(list)

        # if there is an additional parameter file with all possible residues,
        # use this for getting the templates
        if self.simulation_for_parameters is not None:
            sim = self.simulation_for_parameters
        else:
            sim = self.simulation

        for residue in sim.topology.residues():
            if query_name == residue.name:
                # logger.debug(residue.name)
                # logger.debug(self.real_Hs)
                atom_names = [self.real_Hs[i][1] for i in range(len(self.real_Hs)) if self.real_Hs[i][0] == residue.name]
                atom_idxs_all = [atom.index for atom in residue.atoms()]
                atom_names_all = [atom.name for atom in residue.atoms()]
                atom_idxs = [atom_idxs_all[i] for i in range(len(atom_idxs_all)) if atom_names_all[i] in atom_names]
                # logger.debug(atom_idxs)
                # logger.debug(atom_names)

                for force in sim.system.getForces():
                    forcename = type(force).__name__
                    # logger.debug(forcename)
                    if forcename == "NonbondedForce":
                        if len(atom_names) == 1:
                            idx = atom_idxs[0]
                            forces_dict[forcename] = force.getParticleParameters(idx)

                        # # Also add exceptions TODO: what do we do with these? they need atom idxes and can be applied to e.g H1 and H2. is there a difference with dummies?
                        # # will probably leave them out for the moment. the number of bonds is the same with H and D, nonbonded exceptions should still apply
                        # for exc_id in range(force.getNumExceptions()):
                        #     f = force.getExceptionParameters(exc_id)
                        #     idx1 = f[0]
                        #     idx2 = f[1]
                        #     if (idx1 in atom_idxs and idx2 in atom_idxs_all) or (idx2 in atom_idxs and idx1 in atom_idxs_all):
                        #         forces_dict[forcename + "Exceptions"].append(f)

                        # double-checking for molecules with multiple equivalent atoms, then use one set of parameters only (we assume here that all acidic Hs in the residue are the same, e.g. MeOH2, H2O, H2OAc)
                        elif len(atom_names) > 1:
                            forces_dict[forcename] = [
                                force.getParticleParameters(idx) for idx in atom_idxs
                            ]
                            # logger.debug(f"forces_dict: {forces_dict[forcename]}")
                            for i in range(len(atom_names)):
                                assert (forces_dict[forcename][0][0], forces_dict[forcename][0][1], forces_dict[forcename][0][2]) == (forces_dict[forcename][i][0], forces_dict[forcename][i][1], forces_dict[forcename][i][2])
                            forces_dict[forcename] = forces_dict[forcename][0]

                break  # do this only for the relevant residue once
        else:
            raise RuntimeError("residue not found")
        # logger.debug(forces_dict)
        return forces_dict

    @staticmethod
    def _check_nr_of_forces(
        forces_state1, forces_state2, name: str, name_of_paired_ion: str
    ) -> None:
        # check if two forces lists have the same number of forces
        assert len(forces_state1) == len(forces_state2)  # check the number of forces
        for force_name in forces_state1:
            if len(forces_state1[force_name]) != len(
                forces_state2[force_name]  # check the number of entries in the forces
            ):
                logger.critical(force_name)
                logger.critical(name)
                logger.critical(name_of_paired_ion)
                logger.critical(len(forces_state1[force_name]))
                logger.critical(len(forces_state2[force_name]))

                for b1 in forces_state1[force_name]:
                    logger.critical(f"{name}:{b1}")

                for b2 in forces_state2[force_name]:
                    logger.critical(f"{name_of_paired_ion}:{b2}")

                logger.critical(f"{name}:{forces_state1[force_name][-1]}")
                logger.critical(f"{name_of_paired_ion}:{forces_state2[force_name][-1]}")

                raise AssertionError(
                    "There are not the same number of forces or a wrong order. Possible Problems: Bond/Angle/... is missing. Urey_Bradley Term is not defined for both states, ...)"
                )

    def _add_force(
        self, fgroup: int, forcename: str, max_value: int, insert_values: tuple[int]
    ) -> None:
        """Add the values of a force to the per_residue_forces dict.

        Parameters
        ----------
        fgroup : int
            The integer of the force group
        forcename : str
            The name of the force
        max_value : int
            The maximum value of the atom indices in the force to add
        insert_values : tuple[int]
            The values of the force which should be added, probably the index in the force and the atom indices
        """
        for tuple_item in self.per_residue_forces.keys():
            start, end = tuple_item
            if start <= max_value <= end:
                try:
                    self.per_residue_forces[tuple_item][fgroup][forcename].append(
                        insert_values
                    )
                except KeyError:
                    # different force names can belong to same fgroup (e.g. DrudeForce and DrudeForceThole)
                    # force names were overwritten with the old method
                    try: 
                        self.per_residue_forces[tuple_item][fgroup][forcename] = {}
                        self.per_residue_forces[tuple_item][fgroup][forcename] = [
                            insert_values
                        ]
                    except KeyError:
                        self.per_residue_forces[tuple_item][fgroup] = {}
                        self.per_residue_forces[tuple_item][fgroup][forcename] = [
                            insert_values
                        ]

    def _create_force_idx_dict(self) -> None:
        """Create a dictionary containig all the indices to the forces.

        It is used to specify which force belongs to which residue.
        It fills the self.per_residue_forces variable.
        """
        for force in self.system.getForces():
            forcename = type(force).__name__
            fgroup = force.getForceGroup()
            if forcename == "NonbondedForce":
                # only treat exceptions
                for exc_idx in range(force.getNumExceptions()):
                    f = force.getExceptionParameters(exc_idx)
                    idx1, idx2 = f[0], f[1]
                    value = (exc_idx, idx1, idx2)
                    maxi = max(idx1, idx2)
                    self._add_force(fgroup, "NonbondedForceExceptions", maxi, value)
            elif forcename == "CustomNonbondedForce":
                for exc_idx in range(force.getNumExclusions()):
                    f = force.getExclusionParticles(exc_idx)
                    idx1, idx2 = f[0], f[1]
                    value = (exc_idx, idx1, idx2)
                    maxi = max(idx1, idx2)
                    self._add_force(fgroup, "CustomNonbondedForceExclusions", maxi, value)
            elif forcename == "DrudeForce":
                particle_map = {}
                for drude_idx in range(force.getNumParticles()):
                    f = force.getParticleParameters(drude_idx)
                    idx1, idx2, idx3, idx4, idx5 = f[0], f[1], f[2], f[3], f[4]
                    value = (drude_idx, idx1, idx2, idx3, idx4, idx5)
                    maxi = max(
                        idx1, idx2
                    )  # drude and parent is enough, we do not need the anisotropy stuff for this here
                    self._add_force(fgroup, "DrudeForce", maxi, value)
                    particle_map[drude_idx] = idx1
                for drude_idx in range(force.getNumScreenedPairs()):
                    f = force.getScreenedPairParameters(drude_idx)
                    idx1, idx2 = f[0], f[1]
                    drude1 = particle_map[idx1]
                    drude2 = particle_map[idx2]
                    value = (drude_idx, idx1, idx2)
                    maxi = max(drude1, drude2)
                    self._add_force(fgroup, "DrudeForceThole", maxi, value) # BUG both DrudeForce and DrudeForceThole are in fgroup 7 -> overwritten
            elif forcename == "HarmonicBondForce":
                for bond_idx in range(force.getNumBonds()):
                    f = force.getBondParameters(bond_idx)
                    idx1, idx2 = f[0], f[1]
                    value = (bond_idx, idx1, idx2)
                    maxi = max(idx1, idx2)
                    self._add_force(fgroup, "HarmonicBondForce", maxi, value)
            elif forcename == "HarmonicAngleForce":
                for angle_idx in range(force.getNumAngles()):
                    f = force.getAngleParameters(angle_idx)
                    idx1, idx2, idx3 = f[0], f[1], f[2]
                    value = (angle_idx, idx1, idx2, idx3)
                    maxi = max(idx1, idx2, idx3)
                    self._add_force(fgroup, "HarmonicAngleForce", maxi, value)
            elif forcename == "PeriodicTorsionForce":
                for torsion_idx in range(force.getNumTorsions()):
                    f = force.getTorsionParameters(torsion_idx)
                    idx1, idx2, idx3, idx4 = f[0], f[1], f[2], f[3]
                    value = (torsion_idx, idx1, idx2, idx3, idx4)
                    maxi = max(idx1, idx2, idx3, idx4)
                    self._add_force(fgroup, "PeriodicTorsionForce", maxi, value)
            elif forcename == "CustomTorsionForce":
                for ctorsion_idx in range(force.getNumTorsions()):
                    f = force.getTorsionParameters(ctorsion_idx)
                    idx1, idx2, idx3, idx4 = f[0], f[1], f[2], f[3]
                    value = (ctorsion_idx, idx1, idx2, idx3, idx4)
                    maxi = max(idx1, idx2, idx3, idx4)
                    self._add_force(fgroup, "CustomTorsionForce", maxi, value)

    # def _fill_residue_templates(self, name): # not used anymore?
    #     if name in self.templates.names:
    #         name_of_paired_ion = self.templates.get_residue_name_for_coupled_state(name)
    #         if (
    #             name in self.residue_templates
    #             or name_of_paired_ion in self.residue_templates
    #         ):
    #             return
    #         self.residue_templates[name] = self._extract_templates(name)
    #         self.residue_templates[name_of_paired_ion] = self._extract_templates(
    #             name_of_paired_ion
    #         )
    #     else:
    #         if name in self.residue_templates:  # or name_of_paired_ion in templates:
    #             return
    #         self.residue_templates[name] = self._extract_templates(name)

    # def _fill_H_templates(self, name): # not used anymore?
    #     if name in self.templates.names:
    #         if name in self.H_templates:
    #             return
    #         self.H_templates[name] = self._extract_H_templates_H(name)
    #     else:
    #         if name in self.H_templates:  # or name_of_paired_ion in templates:
    #             return
    #         self.H_templates[name] = self._extract_H_templates_H(name)

    def _set_initial_states(self) -> list:
        """set_initial_states.

        For each ionic liquid residue in the system the protonation state
        is interfered from the provided openMM system object and the protonation site is defined.
        """
        #pair_12_13_list = self._build_exclusion_list(self.topology) # deprecated

        residues = []
        templates = dict()
        H_templates = dict()
        # this will become a dict of the form:
        # self.per_residue_forces[(min,max tuple of the atom idxs for each residue)][forcegroup][forcename]: list of the idxs of this force for this residue
        self.per_residue_forces = {}
        # for each residue type get forces

        for r in self.topology.residues():
            name = r.name
            ordered_names = self.templates.get_ordered_names_for(name)

            # skip if name or all corresponding names are already in the template
            if name in templates and all(oname in templates for oname in ordered_names):
                continue

            for oname in ordered_names:
                templates[oname] = self._extract_templates(oname)
                H_templates[oname] = self._extract_H_templates(oname)

            # logger.debug(H_templates)

        for r in self.topology.residues():
            atom_idxs = [atom.index for atom in r.atoms()]
            mini, maxi = min(atom_idxs), max(atom_idxs)
            self.per_residue_forces[(mini, maxi)] = {}


        if self.fast:
            # this takes some time, but the update calls on the residues are then much faster
            self._force_idx_dict = self._create_force_idx_dict()
            

        for r in self.topology.residues():
            name = r.name
            if name in self.templates.names:
                ordered_names = self.templates.get_ordered_names_for(name)
                assert name in ordered_names
                parameters = {}
                H_parameters = {}
                for oname in ordered_names:
                    parameters[oname] = templates[oname]
                    H_parameters[oname] = H_templates[oname]

                # check that we have the same number of parameters
                for name1, name2 in itertools.combinations(parameters, 2):
                    self._check_nr_of_forces(
                        parameters[name1], parameters[name2], name1, name2
                    )

                atom_idxs = [
                    atom.index for atom in r.atoms()
                ]  # also give them to initilaizer, not inside residue?
                minmax = (min(atom_idxs), max(atom_idxs))
                if self.fast:
                    new_res = Residue(
                        r,
                        ordered_names,
                        self.system,
                        parameters,
                        H_parameters,
                        self.templates.get_all_states_for(name),
                        self.templates.get_possible_modes_for(name),
                        self.templates.get_starting_donors_for(name),
                        self.templates.get_starting_acceptors_for(name),
                        self.templates.get_starting_donors_for(name),
                        self.templates.get_starting_acceptors_for(name),
                        force_idxs=self.per_residue_forces[minmax],
                    )
                else:
                    new_res = Residue(
                        r,
                        ordered_names,
                        self.system,
                        parameters,
                        H_parameters,
                        self.templates.get_all_states_for(name),
                        self.templates.get_possible_modes_for(name),
                        self.templates.get_starting_donors_for(name),
                        self.templates.get_starting_acceptors_for(name),
                        self.templates.get_starting_donors_for(name),
                        self.templates.get_starting_acceptors_for(name),
                    )
                residues.append(new_res)
                # residues[
                #     -1
                # ].current_name = (
                #     name  # Why, isnt it done in the initializer of Residue?
                # )
            else:
                parameters = {name: templates[name]}
                # parameters_state1 = templates[name]
                r = Residue(r, None, self.system, parameters, None, None, None, None, None, None, None, None)
                # the residue is not part of any proton transfers,
                # we still need it in the residue list for the parmed hack...
                # there we need the current_name attribute, hence give it to the residue
                # r.current_name = r.name
                residues.append(r)
            # else: #if there are residues on purpose not with protex we want to just ignore them
            #    raise RuntimeError(
            #        f"Found resiude not present in Templates: {r.name}"
            #    )  # we want to ignore meoh, doesn't work the way it actually is

        return residues

    # def save_donors_acceptors(self, file: str) -> None:
    #     """
    #     Save a file with the current Hs and Ds for each residue.
    #     Can be used with load_donors_acceptors to set the residues in the IonicLiquidSystem
    #     in the state of these names and also adapt corresponding charges, parameters,...
    #     """
    #     with open(file, "w") as f:
    #         for residue in self.residues:
    #             f.write(f"{residue.donors}; {residue.acceptors}")

    # def load_current_names(self, file: str) -> None:
    #     """
    #     Load the names of the residues (order important!)
    #     Update the donors and acceptors of all residues to the given one
    #     """
    #     residue_donors = []
    #     residue_acceptors = []
    #     with open(file, "r") as f:
    #         for line in f.readlines():
    #             residue_donors.append(line.split(";")[0])
    #             residue_acceptors.append(line.split(";")[1])
    #     assert (
    #         len(residue_donors) == len(residue_acceptors) == self.topology.getNumResidues()
    #     ), "Number of residues not matching"
    #     for residue, donor, acceptor in zip(self.residues, residue_donors, residue_acceptors):
    #         residue.donors = donor
    #         residue.acceptors = acceptor

    # not used
    # def report_states(self) -> None:
    #     """
    #     report_states prints out a summary of the current protonation state of the ionic liquid
    #     """
    #     pass


    # NOTE saving psfs is deprecated with pickling protex system
    def _adapt_parmed_psf_file(
        self,
        psf: parmed.charmm.CharmmPsfFile,
        parameters: parmed.charmm.CharmmPsfFile,
    ) -> parmed.charmm.CharmmPsfFile:
        """Helper function to adapt the psf."""
        print(len(self.residues), len(psf.residues))
        assert len(self.residues) == len(psf.residues)

        # make a dict with parmed representations of each residue, use it to assign the opposite one if a transfer occured
        pm_unique_residues: dict[str, parmed.Residue] = {}
        # incremented by one each time it is used to track the current residue number
        residue_counts: dict[str, int] = {}

        for pm_residue in parameters.residues:
            if pm_residue.name in pm_unique_residues:
                continue
            else:
                pm_unique_residues[pm_residue.name] = pm_residue
                residue_counts[pm_residue.name] = 1

        # get offset for lonepairs which are defined differently.
        # dict with lists for each LocalCoordinates frame, there is one for each LP in the residue
        differences_dict: dict[tuple[str], list[list[int]]] = {}
        for pair in self.templates.pairs:
            name1, name2 = pair
            pm_res1 = pm_unique_residues[name1]
            pm_res2 = pm_unique_residues[name2]
            # get first index to get relative difference
            at1_idx1 = pm_res1.atoms[0].idx
            at2_idx1 = pm_res2.atoms[0].idx

            differences_dict[tuple([name1, name2])] = []
            differences_dict[tuple([name2, name1])] = []

            for at1, at2 in zip(pm_res1, pm_res2):
                if isinstance(at1, parmed.topologyobjects.ExtraPoint) and isinstance(
                    at1.frame_type, parmed.topologyobjects.LocalCoordinatesFrame
                ):
                    frame_hosts1 = [
                        fatom
                        for fatom in at1.frame_type.get_atoms()[
                            : at1.frame_type.frame_size
                        ]
                    ]
                    frame_hosts2 = [
                        fatom
                        for fatom in at2.frame_type.get_atoms()[
                            : at2.frame_type.frame_size
                        ]
                    ]
                    relative_pos1 = [fatom.idx - at1_idx1 for fatom in frame_hosts1]
                    relative_pos2 = [fatom.idx - at2_idx1 for fatom in frame_hosts2]
                    differences = [
                        p1 - p2 for p1, p2 in zip(relative_pos1, relative_pos2)
                    ]
                    # Depending on the direction of the tranfer we either need the positive or negative value
                    differences_dict[tuple([name1, name2])].append(differences)
                    differences_dict[tuple([name2, name1])].append(
                        [-d for d in differences]
                    )

        # either it is the same or just one group will be assumed. -> Not best for proteins, but hopefully Parmed will release new version soon, so that we do not need all these hacks.
        n_residue_is_n_groups = len(psf.groups) == len(psf.residues)
        group_iter = iter(psf.groups)
        for residue, pm_residue in zip(self.residues, psf.residues):
            # if the new residue (residue.current_name) is different than the original one from the old psf (pm_residue.name)
            # a proton transfer occured and we want to change this in the new psf, which means overwriting the parmed residue instance
            # with the new information
            # if residue.current_name != pm_residue.name:
            # do changes
            name = residue.current_name
            name_change: tuple[str] = tuple([name, pm_residue.name])
            # get the differences in LP position, make an iterator to yiled the next as needed
            diff_iter = None
            if name_change in differences_dict.keys():
                differences_list = differences_dict[name_change]
                diff_iter = iter(differences_list)
            pm_residue.name = name
            pm_residue.chain = name
            pm_residue.segid = name
            pm_residue.number = residue_counts[name]
            for unique_atom, pm_atom in zip(
                pm_unique_residues[name].atoms, pm_residue.atoms
            ):
                # TODO this block has to be changed to account for different possible dummy-real H combinations, esp. charge and type
                pm_atom._charge = unique_atom._charge
                pm_atom.type = unique_atom.type
                pm_atom.props = unique_atom.props
                # NUMLP NUMLPH lonepair section update
                if isinstance(
                    unique_atom, parmed.topologyobjects.ExtraPoint
                ) and isinstance(
                    unique_atom.frame_type, parmed.topologyobjects.LocalCoordinatesFrame
                ):
                    pm_atom.frame_type.distance = unique_atom.frame_type.distance
                    pm_atom.frame_type.angle = unique_atom.frame_type.angle
                    pm_atom.frame_type.dihedral = unique_atom.frame_type.dihedral
                    # if the positioning of the lonepair changes, update the corresponding atoms in the LocalCoordinateFrame
                    if diff_iter:
                        differences = next(diff_iter)
                        first_idx = pm_residue.atoms[0].idx

                        # normalize to the first idx in the list of atoms for one residue
                        current_idx1 = pm_atom.frame_type.atom1.idx
                        # print(f"{current_idx1=}")
                        # print(f"{differences[0]=}")
                        pm_atom.frame_type.atom1 = pm_residue.atoms[
                            current_idx1 - first_idx + differences[0]
                        ]
                        current_idx2 = pm_atom.frame_type.atom2.idx
                        # print(f"{current_idx2=}")
                        # print(f"{differences[1]=}")
                        pm_atom.frame_type.atom2 = pm_residue.atoms[
                            current_idx2 - first_idx + differences[1]
                        ]
                        current_idx3 = pm_atom.frame_type.atom3.idx
                        # print(f"{current_idx3=}")
                        # print(f"{differences[2]=}")
                        pm_atom.frame_type.atom3 = pm_residue.atoms[
                            current_idx3 - first_idx + differences[2]
                        ]

                # NUMANISO Section update
                if isinstance(unique_atom, parmed.topologyobjects.DrudeAtom):
                    if unique_atom.anisotropy is None:
                        continue
                    pm_atom.anisotropy.params["k11"] = unique_atom.anisotropy.params[
                        "k11"
                    ]
                    pm_atom.anisotropy.params["k22"] = unique_atom.anisotropy.params[
                        "k22"
                    ]
                    pm_atom.anisotropy.params["k33"] = unique_atom.anisotropy.params[
                        "k33"
                    ]
            residue_counts[name] += 1

            if n_residue_is_n_groups:
                group = next(group_iter)
                typ = 1 if abs(sum(a.charge for a in pm_residue.atoms)) < 1e-4 else 2
                group.type = typ

        if not n_residue_is_n_groups:
            # Maybe a bit hacky to get Parmed to use all atoms as 1 group
            # https://github.com/ParmEd/ParmEd/blob/master/parmed/formats/psf.py#L250
            psf.groups = []

        return psf

    # NOTE saving psfs is deprecated with pickling protex system
    def write_psf(
        self,
        old_psf_infname: str,
        new_psf_outfname: str,
        psf_for_parameters: str = None,
    ) -> None:
        """Write a new psf file, which reflects the occured transfer events and changed residues
        to load the written psf create a new ionic_liquid instance and load the new psf via OpenMM.

        Parameters
        ----------
        old_psf_infname:
            Name of the old psf_file, which serves for the basic strucutre, same number of atoms, same bonds, angles, ...
        new_psf_outfname:
            Name of the new psf that will be written
        psf_for_parameters:
            Optional psf file which contains all possible molecules/states, if they are not represented by the old_psf_infname.
            I.e. one species gets protonated and is not present anymore, this file can be used to have all potential states.

        Returns
        -------
        None
        """
        if psf_for_parameters is None:
            psf_for_parameters = old_psf_infname

        pm_old_psf = parmed.charmm.CharmmPsfFile(old_psf_infname)
        # copying parmed structure did not work
        # pm_old_psf_copy = parmed.charmm.CharmmPsfFile(old_psf_infname)
        pm_parameters = parmed.charmm.CharmmPsfFile(psf_for_parameters)
        pm_new_psf = self._adapt_parmed_psf_file(pm_old_psf, pm_parameters)
        pm_new_psf.write_psf(new_psf_outfname)

    # possibly in future when parmed and openmm drude connection is working
    # def write_psf_notworking(
    #     self, fname: str, format=None, overwrite=False, **kwargs
    # ) -> None:
    #     """
    #     Write a psf file from the current topology.
    #     In principle any file that parmeds struct.save method supports can be written.
    #     """
    #     import parmed

    #     struct = parmed.openmm.load_topology(self.topology, self.system)
    #     struct.save(fname, format=None, overwrite=False, **kwargs)

    def saveCheckpoint(self, file) -> None:
        """Wrapper method which just calls the underlying same function on the simulation object of the ionic liquid object.

        Parameters
        ----------
        file: string or file
            a File-like object to write the checkpoint to, or alternatively a
            filename
        """
        self.simulation.saveCheckpoint(file)

    def loadCheckpoint(self, file) -> None:
        """Wrapper method which just calls the underlying same function on the simulation object of the ionic liquid object.

        Parameters
        ----------
        file : string or file
            a File-like object to load the checkpoint from, or alternatively a
            filename
        """
        self.simulation.loadCheckpoint(file)

    def saveState(self, file) -> None:
        """Wrapper method which just calls the underlying same function on the simulation object of the ionic liquid object.

        Parameters
        ----------
        file : string or file
            a File-like object to write the state to, or alternatively a
            filename
        """
        self.simulation.saveState(file)

    def loadState(self, file) -> None:
        """Wrapper method which just calls the underlying same function on the simulation object of the ionic liquid object.

        Parameters
        ----------
        file : string or file
            a File-like object to load the state from, or alternatively a
            filename
        """
        self.simulation.loadState(file)

    def save_updates(self, file) -> None:
        """Save the current update values into a yaml file. Used to have the current probability values.

        Parameters
        ----------
        file: string or file
        """
        # TODO
        # there should be a better way to get the frozen set into and back from a yaml file...
        data = {
            str(key): value for key, value in self.templates.allowed_updates.items()
        }
        with open(file, "w") as f:
            yaml.dump(data, f, default_flow_style=False)

    def load_updates(self, file) -> None:
        """Load the current update values from a yaml file, which was generated using "save_updates".

        Parameters
        ----------
        file: string or file
        """
        with open(file) as f:
            try:
                data = yaml.safe_load(f)
            except yaml.YAMLError as exc:
                print("Error")
                print(exc)
        # TODO
        # bad coding here, to get the frozenset back from the yaml
        final_data = {}
        for key, value in data.items():
            key = key.split("'")
            final_data[frozenset([key[1], key[3]])] = value
        self.templates.allowed_updates = final_data<|MERGE_RESOLUTION|>--- conflicted
+++ resolved
@@ -593,7 +593,6 @@
                     for force in self.simulation_for_parameters.system.getForces():
                         if _is_populated_in_residue(force, residue):
                             detected_forces[residue.name].append(type(force).__name__)
-<<<<<<< HEAD
             detected_forces[residue.name] = set(detected_forces[residue.name]) # remove duplicates
 
         else:
@@ -606,11 +605,6 @@
                             detected_forces[residue.name].append(type(force).__name__)        
         
             detected_forces[residue.name] = set(detected_forces[residue.name]) # remove duplicates
-=======
-
-
-            detected_forces[residue.name] = set(detected_forces[residue.name]) # remove doubles caused by simulation_for_parameters
->>>>>>> 2434950d
         # logger.debug(detected_forces)
         print(detected_forces)
         return detected_forces
