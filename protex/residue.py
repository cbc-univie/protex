import itertools
from collections import deque

import numpy as np

# try:
#     import openmm
# except ImportError:
#     from simtk import openmm


class Residue:
    """Residue extends the OpenMM Residue Class by important features needed for the proton transfer.

    Parameters
    ----------
    residue: openmm.app.topology.Residue
        The residue from  an OpenMM Topology
    alternativ_name: str
        The name of the corresponding protonated/deprotonated form (eg. OAC for HOAC)
    system: openmm.openmm.System
        The system generated with openMM, where all residues are in
    initial_parameters: dict[list]
        The parameters for the residue
    alternativ_parameters: dict[list]
        The parameters for the alternativ (protonated/deprotonated) state
    pair_12_13_exclusion_list: list
        1-2 and 1-3 exclusions in the system
<<<<<<< HEAD
    equivalent_atoms: tuple
        if current name and alternative name have equivalent atoms
    force_idxs:
=======
    has_equivalent_atoms:  tuple[bool,bool]
        if original name and alternative name have equivalent atoms
>>>>>>> 7d7b2fc7

    Attributes
    ----------
    residue: openmm.app.topology.Residue
        The residue from  an OpenMM Topology
    original_name: str
        The name of the residue given by the OpenMM Residue, will not change throughout the simulation(?)
    current_name: str
        The current name of the residue, depending on the protonation state
    atom_idxs: list[int]
        List of all atom indices belonging to that residue
    atom_names; list[str]
        List of all atom names belonging to that residue
    parameters: dict[str: dict[list]]
        Dictionary containnig the parameters for ``original_name`` and ``alternativ_name``
    record_charge_state: list
        deprecated 1.1?
        Records the charge state of that residue
    system: openmm.openmm.System
        The system generated with openMM, where all residues are in
    pair_12_13_list: list
         1-2 and 1-3 exclusions in the system
    equivalent_atoms: dict[str, bool]
        if orignal_name and alternative name have equivalent atoms
    force_idxs:
    """

    def __init__(
        self,
        residue,
        alternativ_name,
        system,
        inital_parameters,
        alternativ_parameters,
        #pair_12_13_exclusion_list,
        has_equivalent_atoms,
        force_idxs=dict(),
    ) -> None:
        self.residue = residue
        self.original_name = residue.name
        self.current_name = self.original_name
        self.system = system
        self.atom_idxs = [atom.index for atom in residue.atoms()]
        self.atom_names = [atom.name for atom in residue.atoms()]
        self.parameters = {
            self.original_name: inital_parameters,
            alternativ_name: alternativ_parameters,
        }
        self.record_charge_state = []
<<<<<<< HEAD
=======
        self.system = system
>>>>>>> 7d7b2fc7
        self.record_charge_state.append(self.endstate_charge)  # Not used anywhere?
        #self.pair_12_13_list = pair_12_13_exclusion_list
        if has_equivalent_atoms is not None:
            self.equivalent_atoms: dict[str, bool] = {
                self.original_name: has_equivalent_atoms[0],
                self.alternativ_name: has_equivalent_atoms[1],
            }
        self.equivalent_atom_pos_in_list: int = None
        self.used_equivalent_atom: bool = False
        self.force_idxs = force_idxs

    def __str__(self) -> str:
        return f"Residue {self.current_name}, {self.residue}"

    @property
    def has_equivalent_atom(self) -> bool:
        """Determines if the current residue has an equivalent atom defined.

        It depends i.e if the residue is currently OAC (-> two equivalent O's) or HOAC (no equivlent O's).

        Returns
        -------
        bool
            True if this residue currently has an equivalent atom, else otherwise
        """
        return self.equivalent_atoms[self.current_name]

    @property
    def alternativ_name(self) -> str:
        """Alternative name for the residue, e.g. the corresponding name for the protonated/deprotonated form.

        Returns
        -------
        str
            The alternative name
        """
        for name in self.parameters.keys():
            if name != self.current_name:
                return name

    def update(
        self, force_name: str, lamb: float
    ) -> (
        None
    ):  # we don't need to call update in context since we are doing this in NaiveMCUpdate
        """Update the requested force in that residue.

        Parameters
        ----------
        force_name: str
            Name of the force to update
        lamb: float
            lambda state at which to get corresponding values (between 0 and 1)

        Returns
        -------
        None
        """
        if force_name == "NonbondedForce":
            parms = self._get_NonbondedForce_parameters_at_lambda(lamb)
            self._set_NonbondedForce_parameters(parms)
        elif force_name == "HarmonicBondForce":
            parms = self._get_HarmonicBondForce_parameters_at_lambda(lamb)
            self._set_HarmonicBondForce_parameters(parms)
        elif force_name == "HarmonicAngleForce":
            parms = self._get_HarmonicAngleForce_parameters_at_lambda(lamb)
            self._set_HarmonicAngleForce_parameters(parms)
        elif force_name == "PeriodicTorsionForce":
            parms = self._get_PeriodicTorsionForce_parameters_at_lambda(lamb)
            self._set_PeriodicTorsionForce_parameters(parms)
        elif force_name == "CustomTorsionForce":
            parms = self._get_CustomTorsionForce_parameters_at_lambda(lamb)
            self._set_CustomTorsionForce_parameters(parms)
        elif force_name == "DrudeForce":
            parms = self._get_DrudeForce_parameters_at_lambda(lamb)
            self._set_DrudeForce_parameters(parms)
        else:
            raise RuntimeWarning(
                "Force name {force_name=} is not covered, no updates will happen on this one!"
            )

    def _set_NonbondedForce_parameters(self, parms) -> None:  # noqa: N802
        parms_nonb = deque(parms[0])
        parms_exceptions = deque(parms[1])
        for force in self.system.getForces():
            fgroup = force.getForceGroup()
            if type(force).__name__ == "NonbondedForce":
                for parms_nonbonded, idx in zip(parms_nonb, self.atom_idxs):
                    charge, sigma, epsilon = parms_nonbonded
                    force.setParticleParameters(idx, charge, sigma, epsilon)
                try:
                    lst = self.force_idxs[fgroup]["NonbondedForceExceptions"]
                    # if self.nbond_exception_idxs is not None:  # use the fast way
                    for exc_idx, idx1, idx2 in lst:  # self.nbond_exception_idxs:
                        chargeprod, sigma, epsilon = parms_exceptions.popleft()
                        force.setExceptionParameters(
                            exc_idx, idx1, idx2, chargeprod, sigma, epsilon
                        )
                except KeyError:
                    # else:  # use the old slow way
                    for exc_idx in range(force.getNumExceptions()):
                        f = force.getExceptionParameters(exc_idx)
                        idx1 = f[0]
                        idx2 = f[1]
                        if idx1 in self.atom_idxs and idx2 in self.atom_idxs:
                            chargeprod, sigma, epsilon = parms_exceptions.popleft()
                            force.setExceptionParameters(
                                exc_idx, idx1, idx2, chargeprod, sigma, epsilon
                            )

    def _set_HarmonicBondForce_parameters(self, parms) -> None:  # noqa: N802
        parms = deque(parms)
        # harmbond_ctr = 0
        for force in self.system.getForces():
            fgroup = force.getForceGroup()
            if type(force).__name__ == "HarmonicBondForce":
                try:
                    lst = self.force_idxs[fgroup]["HarmonicBondForce"]
                    # if self.bond_idxs is not None:  # use the fast way
                    for bond_idx, idx1, idx2 in lst:  # self.bond_idxs[harmbond_ctr]:
                        r, k = parms.popleft()
                        force.setBondParameters(bond_idx, idx1, idx2, r, k)
                except KeyError:
                    # else:
                    for bond_idx in range(force.getNumBonds()):
                        f = force.getBondParameters(bond_idx)
                        idx1 = f[0]
                        idx2 = f[1]
                        if idx1 in self.atom_idxs and idx2 in self.atom_idxs:
                            r, k = parms.popleft()
                            force.setBondParameters(bond_idx, idx1, idx2, r, k)
        #       harmbond_ctr += 1

    def _set_HarmonicAngleForce_parameters(self, parms) -> None:  # noqa: N802
        parms = deque(parms)

        for force in self.system.getForces():
            if type(force).__name__ == "HarmonicAngleForce":
                fgroup = force.getForceGroup()
                try:
                    lst = self.force_idxs[fgroup]["HarmonicAngleForce"]
                    # if self.angle_idxs is not None:  # use the fast way
                    for angle_idx, idx1, idx2, idx3 in lst:  # self.angle_idxs:
                        thetha, k = parms.popleft()
                        force.setAngleParameters(angle_idx, idx1, idx2, idx3, thetha, k)
                except KeyError:
                    # else:
                    for angle_idx in range(force.getNumAngles()):
                        f = force.getAngleParameters(angle_idx)
                        idx1 = f[0]
                        idx2 = f[1]
                        idx3 = f[2]
                        if (
                            idx1 in self.atom_idxs
                            and idx2 in self.atom_idxs
                            and idx3 in self.atom_idxs
                        ):
                            thetha, k = parms.popleft()
                            force.setAngleParameters(
                                angle_idx, idx1, idx2, idx3, thetha, k
                            )

    def _set_PeriodicTorsionForce_parameters(self, parms) -> None:  # noqa: N802
        parms = deque(parms)

        for force in self.system.getForces():
            if type(force).__name__ == "PeriodicTorsionForce":
                fgroup = force.getForceGroup()
                try:
                    lst = self.force_idxs[fgroup]["PeriodicTorsionForce"]
                    # if self.torsion_idxs is not None:
                    for (
                        torsion_idx,
                        idx1,
                        idx2,
                        idx3,
                        idx4,
                    ) in lst:  # self.torsion_idxs:
                        per, phase, k = parms.popleft()
                        force.setTorsionParameters(
                            torsion_idx, idx1, idx2, idx3, idx4, per, phase, k
                        )
                except KeyError:
                    # else:
                    for torsion_idx in range(force.getNumTorsions()):
                        f = force.getTorsionParameters(torsion_idx)
                        idx1 = f[0]
                        idx2 = f[1]
                        idx3 = f[2]
                        idx4 = f[3]
                        if (
                            idx1 in self.atom_idxs
                            and idx2 in self.atom_idxs
                            and idx3 in self.atom_idxs
                            and idx4 in self.atom_idxs
                        ):
                            per, phase, k = parms.popleft()
                            force.setTorsionParameters(
                                torsion_idx, idx1, idx2, idx3, idx4, per, phase, k
                            )

    def _set_CustomTorsionForce_parameters(self, parms) -> None:  # noqa: N802
        parms = deque(parms)

        for force in self.system.getForces():

            if type(force).__name__ == "CustomTorsionForce":
                fgroup = force.getForceGroup()
                try:
                    lst = self.force_idxs[fgroup]["CustomTorsionForce"]
                    # if self.custom_torsion_idxs is not None:
                    for (
                        ctorsion_idx,
                        idx1,
                        idx2,
                        idx3,
                        idx4,
                    ) in lst:  # self.custom_torsion_idxs:
                        k, psi0 = parms.popleft()  # tuple with (k,psi0)
                        force.setTorsionParameters(
                            ctorsion_idx, idx1, idx2, idx3, idx4, (k, psi0)
                        )
                except KeyError:
                    # else:
                    for torsion_idx in range(force.getNumTorsions()):
                        f = force.getTorsionParameters(torsion_idx)
                        idx1 = f[0]
                        idx2 = f[1]
                        idx3 = f[2]
                        idx4 = f[3]
                        if (
                            idx1 in self.atom_idxs
                            and idx2 in self.atom_idxs
                            and idx3 in self.atom_idxs
                            and idx4 in self.atom_idxs
                        ):
                            k, psi0 = parms.popleft()  # tuple with (k,psi0)
                            force.setTorsionParameters(
                                torsion_idx, idx1, idx2, idx3, idx4, (k, psi0)
                            )

    def _set_DrudeForce_parameters(self, parms) -> None:  # noqa: N802
        parms_pol = deque(parms[0])
        parms_thole = deque(parms[1])
        particle_map = {}
        for force in self.system.getForces():
            if type(force).__name__ == "DrudeForce":
                fgroup = force.getForceGroup()
                try:
                    lst = self.force_idxs[fgroup]["DrudeForce"]
                    # if self.drude_idxs is not None:  # use the fast way
                    for (
                        drude_idx,
                        idx1,
                        idx2,
                        idx3,
                        idx4,
                        idx5,
                    ) in lst:  # self.drude_idxs:
                        charge, pol, aniso12, aniso14 = parms_pol.popleft()
                        force.setParticleParameters(
                            drude_idx,
                            idx1,
                            idx2,
                            idx3,
                            idx4,
                            idx5,
                            charge,
                            pol,
                            aniso12,
                            aniso14,
                        )
<<<<<<< HEAD
                        #particle_map[drude_idx] = idx1
                except KeyError:
                    # else:
                    for drude_idx in range(force.getNumParticles()):
                        f = force.getParticleParameters(drude_idx)
                        idx1 = f[0]
                        idx2 = f[1]
                        idx3 = f[2]
                        idx4 = f[3]
                        idx5 = f[4]
                        if idx1 in self.atom_idxs and idx2 in self.atom_idxs:
                            charge, pol, aniso12, aniso14 = parms_pol.popleft()
                            force.setParticleParameters(
                                drude_idx,
                                idx1,
                                idx2,
                                idx3,
                                idx4,
                                idx5,
                                charge,
                                pol,
                                aniso12,
                                aniso14,
                            )
                        particle_map[drude_idx] = idx1
                try:
                    lst = self.force_idxs[fgroup]["DrudeForceThole"]
                    # if self.thole_idxs is not None:  # use the fast way
                    for thole_idx, idx1, idx2 in lst:  # self.thole_idxs:
=======
                    particle_map[drude_idx] = idx1
                for drude_idx in range(force.getNumScreenedPairs()):
                    f = force.getScreenedPairParameters(drude_idx)
                    idx1 = f[0]
                    idx2 = f[1]
                    drude1 = particle_map[idx1]
                    drude2 = particle_map[idx2]
                    #parent1, parent2 = self.pair_12_13_list[drude_idx]
                    #drude1, drude2 = parent1 + 1, parent2 + 1
                    if drude1 in self.atom_idxs and drude2 in self.atom_idxs:
>>>>>>> 7d7b2fc7
                        thole = parms_thole.popleft()
                        force.setScreenedPairParameters(thole_idx, idx1, idx2, thole)
                except KeyError:
                    # else:
                    for drude_idx in range(force.getNumScreenedPairs()):
                        f = force.getScreenedPairParameters(drude_idx)
                        idx1 = f[0]
                        idx2 = f[1]
                        drude1 = particle_map[idx1]
                        drude2 = particle_map[idx2]
                        #parent1, parent2 = self.pair_12_13_list[drude_idx]
                        #drude1, drude2 = parent1 + 1, parent2 + 1
                        if drude1 in self.atom_idxs and drude2 in self.atom_idxs:
                            thole = parms_thole.popleft()
                            force.setScreenedPairParameters(drude_idx, idx1, idx2, thole)

    def _get_NonbondedForce_parameters_at_lambda(  # noqa: N802
        self, lamb: float
    ) -> list[list[int]]:
        # returns interpolated sorted nonbonded Forces.
        assert lamb >= 0 and lamb <= 1
        current_name = self.current_name
        new_name = self.alternativ_name

        nonbonded_parm_old = [
            parm for parm in self.parameters[current_name]["NonbondedForce"]
        ]
        nonbonded_parm_new = [
            parm for parm in self.parameters[new_name]["NonbondedForce"]
        ]
        assert len(nonbonded_parm_old) == len(nonbonded_parm_new)
        parm_interpolated = []

        for parm_old, parm_new in zip(nonbonded_parm_old, nonbonded_parm_new):
            charge_old, sigma_old, epsilon_old = parm_old
            charge_new, sigma_new, epsilon_new = parm_new

            charge_interpolated = (1 - lamb) * charge_old + lamb * charge_new
            sigma_interpolated = (1 - lamb) * sigma_old + lamb * sigma_new
            epsilon_interpolated = (1 - lamb) * epsilon_old + lamb * epsilon_new

            # test only charge transfer, no sigma, epsilon:
            # sigma_interpolated = sigma_old
            # epsilon_interpolated = epsilon_old
            # charge_interpolated = charge_old

            parm_interpolated.append(
                [charge_interpolated, sigma_interpolated, epsilon_interpolated]
            )

        # Exceptions
        force_name = "NonbondedForceExceptions"
        new_parms_offset = self._get_offset(new_name)
        old_parms_offset = self._get_offset(current_name)

        # match parameters
        parms_old = []
        parms_new = []
        for old_idx, old_parm in enumerate(self.parameters[current_name][force_name]):
            idx1, idx2 = old_parm[0], old_parm[1]
            for new_idx, new_parm in enumerate(self.parameters[new_name][force_name]):
                if {new_parm[0] - new_parms_offset, new_parm[1] - new_parms_offset} == {
                    idx1 - old_parms_offset,
                    idx2 - old_parms_offset,
                }:
                    if old_idx != new_idx:
                        raise RuntimeError(
                            "Odering of Nonbonded Exception parameters is different between the two topologies."
                        )
                    parms_old.append(old_parm)
                    parms_new.append(new_parm)
                    break
            else:
                raise RuntimeError()

        # interpolate parameters
        exceptions_interpolated = []
        for parm_old_i, parm_new_i in zip(parms_old, parms_new):
            chargeprod_old, sigma_old, epsilon_old = parm_old_i[-3:]
            chargeprod_new, sigma_new, epsilon_new = parm_new_i[-3:]
            chargeprod_interpolated = (
                1 - lamb
            ) * chargeprod_old + lamb * chargeprod_new
            sigma_interpolated = (1 - lamb) * sigma_old + lamb * sigma_new
            epsilon_interpolated = (1 - lamb) * epsilon_old + lamb * epsilon_new

            exceptions_interpolated.append(
                [chargeprod_interpolated, sigma_interpolated, epsilon_interpolated]
            )

        return [parm_interpolated, exceptions_interpolated]

    def _get_offset(self, name, force_name=None):
        # get offset for atom idx
        if force_name is None:
            force_name = "HarmonicBondForce"
        return min(
            itertools.chain(
                *[query_parm[0:2] for query_parm in self.parameters[name][force_name]]
            )
        )

    def _get_offset_thole(self, name):
        # get offset for atom idx for thole parameters
        force_name = "DrudeForceThole"
        return min(
            itertools.chain(
                *[query_parm[0:2] for query_parm in self.parameters[name][force_name]]
            )
        )

    def _get_HarmonicBondForce_parameters_at_lambda(self, lamb):  # noqa: N802
        # returns nonbonded Forces ordered.
        assert lamb >= 0 and lamb <= 1
        # get the names of new and current state
        old_name = self.current_name
        new_name = self.alternativ_name
        parm_interpolated = []
        force_name = "HarmonicBondForce"
        new_parms_offset = self._get_offset(new_name)
        old_parms_offset = self._get_offset(old_name)
        # print(f"{old_name=}, {new_name=}")
        # print(f"{new_parms_offset=}, {old_parms_offset=}")
        # print(f"{self.parameters[old_name][force_name]=}")
        # print(f"{self.parameters[new_name][force_name]=}")

        # match parameters
        parms_old = []
        parms_new = []
        for old_idx, old_parm in enumerate(self.parameters[old_name][force_name]):
            idx1, idx2 = old_parm[0], old_parm[1]
            for new_idx, new_parm in enumerate(self.parameters[new_name][force_name]):
                if {new_parm[0] - new_parms_offset, new_parm[1] - new_parms_offset} == {
                    idx1 - old_parms_offset,
                    idx2 - old_parms_offset,
                }:
                    if old_idx != new_idx:
                        raise RuntimeError(
                            "Odering of bond parameters is different between the two topologies.\n"
                            f"{old_name=}, {old_idx=}, {old_parms_offset=}\n"
                            f"{new_name=}, {new_idx=}, {new_parms_offset=}\n"
                            f"{old_parm=}, {new_parm=}\n"
                        )
                    parms_old.append(old_parm)
                    parms_new.append(new_parm)
                    break
            else:
                raise RuntimeError()

        # interpolate parameters
        for parm_old_i, parm_new_i in zip(parms_old, parms_new):
            r_old, k_old = parm_old_i[-2:]
            r_new, k_new = parm_new_i[-2:]
            r_interpolated = (1 - lamb) * r_old + lamb * r_new
            k_interpolated = (1 - lamb) * k_old + lamb * k_new

            parm_interpolated.append([r_interpolated, k_interpolated])

        return parm_interpolated

    def _get_HarmonicAngleForce_parameters_at_lambda(self, lamb):  # noqa: N802
        # returns HarmonicAngleForce Forces ordered.
        assert lamb >= 0 and lamb <= 1
        # get the names of new and current state
        old_name = self.current_name
        new_name = self.alternativ_name
        parm_interpolated = []
        force_name = "HarmonicAngleForce"
        new_parms_offset = self._get_offset(new_name)
        old_parms_offset = self._get_offset(old_name)

        # match parameters
        parms_old = []
        parms_new = []

        for old_idx, old_parm in enumerate(self.parameters[old_name][force_name]):
            idx1, idx2, idx3 = old_parm[0], old_parm[1], old_parm[2]
            for new_idx, new_parm in enumerate(self.parameters[new_name][force_name]):
                if {
                    new_parm[0] - new_parms_offset,
                    new_parm[1] - new_parms_offset,
                    new_parm[2] - new_parms_offset,
                } == {
                    idx1 - old_parms_offset,
                    idx2 - old_parms_offset,
                    idx3 - old_parms_offset,
                }:
                    if old_idx != new_idx:
                        raise RuntimeError(
                            "Odering of angle parameters is different between the two topologies."
                        )

                    parms_old.append(old_parm)
                    parms_new.append(new_parm)
                    break
            else:
                raise RuntimeError()

        # interpolate parameters
        for parm_old_i, parm_new_i in zip(parms_old, parms_new):
            r_old, k_old = parm_old_i[-2:]
            r_new, k_new = parm_new_i[-2:]
            theta_interpolated = (1 - lamb) * r_old + lamb * r_new
            k_interpolated = (1 - lamb) * k_old + lamb * k_new

            parm_interpolated.append([theta_interpolated, k_interpolated])

        return parm_interpolated

    def _get_PeriodicTorsionForce_parameters_at_lambda(self, lamb):  # noqa: N802
        # returns PeriodicTorsionForce Forces ordered.
        assert lamb >= 0 and lamb <= 1
        # get the names of new and current state
        old_name = self.current_name
        new_name = self.alternativ_name
        parm_interpolated = []
        force_name = "PeriodicTorsionForce"
        new_parms_offset = self._get_offset(new_name, force_name=force_name)
        old_parms_offset = self._get_offset(old_name, force_name=force_name)

        torsions = []  # list for atom indices in a dihedral

        # fill list with all dihedrals
        for old_idx, old_parm in enumerate(
            self.parameters[self.current_name]["PeriodicTorsionForce"]
        ):
            idx1, idx2, idx3, idx4 = (
                old_parm[0] - old_parms_offset,
                old_parm[1] - old_parms_offset,
                old_parm[2] - old_parms_offset,
                old_parm[3] - old_parms_offset,
            )
            ids = [idx1, idx2, idx3, idx4]
            torsions.append(ids)

        # match parameters
        parms_old = []
        parms_new = []

        for old_idx, old_parm in enumerate(self.parameters[old_name][force_name]):
            idx1, idx2, idx3, idx4, idx5 = (
                old_parm[0] - old_parms_offset,
                old_parm[1] - old_parms_offset,
                old_parm[2] - old_parms_offset,
                old_parm[3] - old_parms_offset,
                old_parm[4],
            )
            # first 4 parms: atoms in dihedral, 5.: multiplicity -> need all 5, different multiplicities for same dihedral possible
            ids = [idx1, idx2, idx3, idx4]  # get atoms in the current dihedral

            if (
                torsions.count(ids) == 1
            ):  # only 1 dihedral with 1 multiplicity, multiplicity can be different between old and new -> ignore multiplicity
                for new_idx, new_parm in enumerate(
                    self.parameters[new_name][force_name]
                ):
                    if {
                        new_parm[0] - new_parms_offset,
                        new_parm[1] - new_parms_offset,
                        new_parm[2] - new_parms_offset,
                        new_parm[3] - new_parms_offset,
                    } == {idx1, idx2, idx3, idx4}:
                        if old_idx != new_idx:
                            raise RuntimeError(
                                "Odering of dihedral parameters is different between the two topologies."
                            )

                        parms_old.append(old_parm)
                        parms_new.append(new_parm)
                        break
                else:
                    raise RuntimeError()

            else:  # count > 1: multiple dihedrals with different multiplicities for same set of atoms -> also match multiplicity
                for new_idx, new_parm in enumerate(
                    self.parameters[new_name][force_name]
                ):
                    if {
                        new_parm[0] - new_parms_offset,
                        new_parm[1] - new_parms_offset,
                        new_parm[2] - new_parms_offset,
                        new_parm[3] - new_parms_offset,
                        new_parm[4],
                    } == {idx1, idx2, idx3, idx4, idx5}:
                        if old_idx != new_idx:
                            raise RuntimeError(
                                "Odering of dihedral parameters is different between the two topologies."
                            )

                        parms_old.append(old_parm)
                        parms_new.append(new_parm)
                        break
                else:
                    raise RuntimeError()

        # interpolate parameters
        # omm dihedral: [atom1, atom2, atom3, atom4, periodicity, Quantity(value=delta/phase, unit=radian), Quantity(value=Kchi, unit=kilojoule/mole)]
        for parm_old_i, parm_new_i in zip(parms_old, parms_new):
            per_old, phase_old, k_old = parm_old_i[-3:]
            per_new, phase_new, k_new = parm_new_i[-3:]
            k_interpolated = (1 - lamb) * k_old + lamb * k_new

            if lamb <= 0.5:  # use per, phase from original residue
                parm_interpolated.append([per_old, phase_old, k_interpolated])

            if lamb > 0.5:  # use per, phase from final residue
                parm_interpolated.append([per_new, phase_new, k_interpolated])

        return parm_interpolated

    def _get_CustomTorsionForce_parameters_at_lambda(self, lamb):  # noqa: N802
        # returns CustomTorsionForce Forces (=impropers) ordered.
        assert lamb >= 0 and lamb <= 1
        # get the names of new and current state
        old_name = self.current_name
        new_name = self.alternativ_name
        parm_interpolated = []
        force_name = "CustomTorsionForce"
        new_parms_offset = self._get_offset(new_name)
        old_parms_offset = self._get_offset(old_name)

        # match parameters
        parms_old = []
        parms_new = []

        for old_idx, old_parm in enumerate(self.parameters[old_name][force_name]):
            idx1, idx2, idx3, idx4 = old_parm[0], old_parm[1], old_parm[2], old_parm[3]
            for new_idx, new_parm in enumerate(self.parameters[new_name][force_name]):
                if {
                    new_parm[0] - new_parms_offset,
                    new_parm[1] - new_parms_offset,
                    new_parm[2] - new_parms_offset,
                    new_parm[3] - new_parms_offset,
                } == {
                    idx1 - old_parms_offset,
                    idx2 - old_parms_offset,
                    idx3 - old_parms_offset,
                    idx4 - old_parms_offset,
                }:
                    if old_idx != new_idx:
                        raise RuntimeError(
                            "Odering of improper parameters is different between the two topologies."
                        )
                    parms_old.append(old_parm)
                    parms_new.append(new_parm)
                    break
            else:
                raise RuntimeError()

        # interpolate parameters
        # omm improper: [atom1, atom2, atom3, atom4, k, psi0]
        for parm_old_i, parm_new_i in zip(parms_old, parms_new):
            k_old, psi0_old = parm_old_i[-1]
            k_new, psi0_new = parm_new_i[-1]
            k_interpolated = (1 - lamb) * k_old + lamb * k_new

            if lamb <= 0.5:  # use per, phase from original residue
                parm_interpolated.append([k_interpolated, psi0_old])

            if lamb > 0.5:  # use per, phase from final residue
                parm_interpolated.append([k_interpolated, psi0_new])

        return parm_interpolated

    def _get_DrudeForce_parameters_at_lambda(self, lamb):  # noqa: N802
        # Split in two parts, one for charge and polarizability one for thole
        # returns a list with the two, different than the other get methods!
        # returns Drude Forces ordered.
        assert lamb >= 0 and lamb <= 1
        # get the names of new and current state
        old_name = self.current_name
        new_name = self.alternativ_name
        parm_interpolated = []
        force_name = "DrudeForce"
        new_parms_offset = self._get_offset(new_name)
        old_parms_offset = self._get_offset(old_name)

        # match parameters
        parms_old = []
        parms_new = []
        for old_idx, old_parm in enumerate(self.parameters[old_name][force_name]):
            idx1, idx2 = old_parm[0], old_parm[1]
            for new_idx, new_parm in enumerate(self.parameters[new_name][force_name]):
                if {new_parm[0] - new_parms_offset, new_parm[1] - new_parms_offset} == {
                    idx1 - old_parms_offset,
                    idx2 - old_parms_offset,
                }:
                    if old_idx != new_idx:
                        raise RuntimeError(
                            "Odering of bond parameters is different between the two topologies."
                        )
                    parms_old.append(old_parm)
                    parms_new.append(new_parm)
                    break
            else:
                raise RuntimeError()

        # interpolate parameters
        for parm_old_i, parm_new_i in zip(parms_old, parms_new):
            charge_old, pol_old, aniso12_old, aniso14_old = parm_old_i[-4:]
            charge_new, pol_new, aniso12_new, aniso14_new = parm_new_i[-4:]
            charge_interpolated = (1 - lamb) * charge_old + lamb * charge_new
            pol_interpolated = (1 - lamb) * pol_old + lamb * pol_new
            aniso12_interpolated = (1 - lamb) * aniso12_old + lamb * aniso12_new
            aniso14_interpolated = (1 - lamb) * aniso14_old + lamb * aniso14_new

            parm_interpolated.append(
                [
                    charge_interpolated,
                    pol_interpolated,
                    aniso12_interpolated,
                    aniso14_interpolated,
                ]
            )

        # Thole
        parm_interpolated_thole = []
        force_name = "DrudeForceThole"
        new_parms_offset = self._get_offset_thole(new_name)
        old_parms_offset = self._get_offset_thole(old_name)
        # print(f"{new_parms_offset=}, {old_parms_offset=}")
        # print(f"{self.parameters[old_name][force_name]=}")
        # print(f"{self.parameters[new_name][force_name]=}")

        # match parameters
        parms_old = []
        parms_new = []
        for old_idx, old_parm in enumerate(self.parameters[old_name][force_name]):
            idx1, idx2 = old_parm[0], old_parm[1]
            for new_idx, new_parm in enumerate(self.parameters[new_name][force_name]):
                if {new_parm[0] - new_parms_offset, new_parm[1] - new_parms_offset} == {
                    idx1 - old_parms_offset,
                    idx2 - old_parms_offset,
                }:
                    if old_idx != new_idx:
                        raise RuntimeError(
                            "Odering of bond parameters is different between the two topologies."
                        )
                    parms_old.append(old_parm)
                    parms_new.append(new_parm)
                    break
            else:
                raise RuntimeError()

        # interpolate parameters
        for parm_old_i, parm_new_i in zip(parms_old, parms_new):
            thole_old = parm_old_i[-1]
            thole_new = parm_new_i[-1]
            thole_interpolated = (1 - lamb) * thole_old + lamb * thole_new

            parm_interpolated_thole.append(thole_interpolated)

        return [parm_interpolated, parm_interpolated_thole]

    # NOTE: this is a bug!
    def get_idx_for_atom_name(self, query_atom_name: str) -> int:
        for idx, atom_name in zip(self.atom_idxs, self.atom_names):
            if query_atom_name == atom_name:
                return idx
        raise RuntimeError(
            f"Atom name '{query_atom_name}' not in atom names of residue '{self.current_name}'."
        )

    @property
    def endstate_charge(self) -> int:
        """Charge of the residue at the endstate (will be int)."""
        charge = int(
            np.round(
                sum(
                    [
                        parm[0]._value
                        for parm in self.parameters[self.current_name]["NonbondedForce"]
                    ]
                ),
                4,
            )
        )
        return charge

    @property
    def current_charge(self) -> int:
        """Current charge of the residue."""
        charge = 0
        for force in self.system.getForces():
            if type(force).__name__ == "NonbondedForce":
                for idx in self.atom_idxs:
                    charge_idx, _, _ = force.getParticleParameters(idx)
                    charge += charge_idx._value

        return np.round(charge, 3)<|MERGE_RESOLUTION|>--- conflicted
+++ resolved
@@ -26,14 +26,9 @@
         The parameters for the alternativ (protonated/deprotonated) state
     pair_12_13_exclusion_list: list
         1-2 and 1-3 exclusions in the system
-<<<<<<< HEAD
-    equivalent_atoms: tuple
-        if current name and alternative name have equivalent atoms
     force_idxs:
-=======
     has_equivalent_atoms:  tuple[bool,bool]
         if original name and alternative name have equivalent atoms
->>>>>>> 7d7b2fc7
 
     Attributes
     ----------
@@ -83,10 +78,6 @@
             alternativ_name: alternativ_parameters,
         }
         self.record_charge_state = []
-<<<<<<< HEAD
-=======
-        self.system = system
->>>>>>> 7d7b2fc7
         self.record_charge_state.append(self.endstate_charge)  # Not used anywhere?
         #self.pair_12_13_list = pair_12_13_exclusion_list
         if has_equivalent_atoms is not None:
@@ -359,7 +350,6 @@
                             aniso12,
                             aniso14,
                         )
-<<<<<<< HEAD
                         #particle_map[drude_idx] = idx1
                 except KeyError:
                     # else:
@@ -389,18 +379,6 @@
                     lst = self.force_idxs[fgroup]["DrudeForceThole"]
                     # if self.thole_idxs is not None:  # use the fast way
                     for thole_idx, idx1, idx2 in lst:  # self.thole_idxs:
-=======
-                    particle_map[drude_idx] = idx1
-                for drude_idx in range(force.getNumScreenedPairs()):
-                    f = force.getScreenedPairParameters(drude_idx)
-                    idx1 = f[0]
-                    idx2 = f[1]
-                    drude1 = particle_map[idx1]
-                    drude2 = particle_map[idx2]
-                    #parent1, parent2 = self.pair_12_13_list[drude_idx]
-                    #drude1, drude2 = parent1 + 1, parent2 + 1
-                    if drude1 in self.atom_idxs and drude2 in self.atom_idxs:
->>>>>>> 7d7b2fc7
                         thole = parms_thole.popleft()
                         force.setScreenedPairParameters(thole_idx, idx1, idx2, thole)
                 except KeyError:
