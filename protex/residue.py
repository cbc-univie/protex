from __future__ import annotations

import itertools
import logging
from collections import deque

try:
    import openmm.unit as unit
except ImportError:
    import simtk.unit as unit

import numpy as np

logger = logging.getLogger(__name__)

def is_allowed_combination(residue1: Residue, atom_name1: str, residue2: Residue, atom_name2: str) -> bool:
    """Check if the two residues are different residues and if the mode combination is allowed.

    Parameters
    ----------
    residue1 : Residue
        The first residue in the update
    atom_name1 : str
        The atom used of residue 1
    residue2 : Residue
        the second residue in the update
    atom_name2 : str
        The atom used of residue 2

    Returns
    -------
    bool
        True if the combination is allowed, false otherwise
    """
    mode1 = residue1.get_mode_for()
    mode2 = residue2.get_mode_for()
    idx1 = residue1.residue.index
    idx2 = residue2.residue.index

    return idx1 != idx2 and is_allowed_mode_combination(mode1, mode2)

def is_allowed_mode_combination(mode1: str, mode2: str) -> bool:
    """Determine if the two modes are one acceptor and one donor.

    Parameters
    ----------
    mode1 : str
        first mode, either 'donor' or 'acceptor'
    mode2 : str
        second mode, either 'donor' or 'acceptor'

    Returns
    -------
    bool
        True if one acceptor one donor, false otherwise
    """
    if mode1 == "acceptor" and mode2 == "donor":
        return True
    elif mode1 == "donor" and mode2 == "acceptor":
        return True
    else:
        return False

class Residue:
    """Residue extends the OpenMM Residue Class by important features needed for the proton transfer.

    Parameters
    ----------
    residue: openmm.app.topology.Residue
        The residue from  an OpenMM Topology
    orderes_names: list(str)
        The name(s) of the corresponding protonated/deprotonated form(s) (eg. OAC and H2OAc for HOAC)
    system: openmm.openmm.System
        The system generated with openMM, where all residues are in
    initial_parameters: dict[list]
        The parameters for the residue
    alternativ_parameters: dict[list]
        The parameters for the alternativ (protonated/deprotonated) state
    force_idxs:
    has_equivalent_atoms:  tuple[bool,bool]
        if original name and alternative name have equivalent atoms

    Attributes
    ----------
    residue: openmm.app.topology.Residue
        The residue from  an OpenMM Topology
    original_name: str
        The name of the residue given by the OpenMM Residue, will not change throughout the simulation(?)
    current_name: str
        The current name of the residue, depending on the protonation state
    atom_idxs: list[int]
        List of all atom indices belonging to that residue
    atom_names; list[str]
        List of all atom names belonging to that residue
    parameters: dict[str: dict[list]]
        Dictionary containnig the parameters for ``original_name`` and ``alternativ_names``
    record_charge_state: list
        deprecated 1.1?
        Records the charge state of that residue
    system: openmm.openmm.System
        The system generated with openMM, where all residues are in
    equivalent_atoms: dict[str, bool]
        if orignal_name and alternative name have equivalent atoms
    force_idxs:

    modes: tuple(str)
        whether the residue can be a donor, acceptor or both
    donors: list(str)
        atom names (NOTE: maybe use indices within molecule?) that are currently real Hs (NOTE: at the moment residues with only acceptor mode may also have donor Hs, e.g. OH)
    acceptors: list(str)
        atom names (NOTE: maybe use indices within molecule?) that are currently dummies
    """

    def __init__(
        self,
        residue,
        ordered_names,
        system,
        parameters,
        H_parameters,
        pair_12_13_exclusion_list,
        states,
        modes,
        starting_donors,
        starting_acceptors,
        donors,
        acceptors,
        force_idxs=dict(),
    ) -> None:
        self.residue = residue
        self.original_name = residue.name
        self.current_name = self.original_name
        self.system = system
        self.ordered_names = ordered_names
        self.atom_idxs = [atom.index for atom in residue.atoms()]
        self.atom_names = [atom.name for atom in residue.atoms()]
        self.parameters = parameters
        self.H_parameters = H_parameters
        # self.record_charge_state = []
        # self.record_charge_state.append(self.endstate_charge)  # Not used anywhere?
        self.modes = modes
        self.starting_donors = starting_donors
        self.starting_acceptors = starting_acceptors
        self.donors = donors
        self.acceptors = acceptors
        self.force_idxs = force_idxs
        self.pair_12_13_list = pair_12_13_exclusion_list
        self.states = states
        self.used_atom = None
        self._setup_donors_acceptors()

    def __str__(self) -> str:
        return f"Residue {self.current_name}, {self.residue}"

    def _get_shift(self, mode):
            if mode == "acceptor":
                return 1
            if mode == "donor":
                return -1


    def _setup_donors_acceptors(self):
        print(self.current_name, self.donors, self.starting_donors, self.force_idxs, self.states)
        if self.starting_acceptors is not None and self.starting_donors is not None:
            if set(self.donors) != set(self.starting_donors) or set(self.acceptors) != set(self.starting_acceptors):
                H_parms = self._get_H_D_NonbondedForce_parameters_at_setup("donors")
                D_parms = self._get_H_D_NonbondedForce_parameters_at_setup("acceptors")
                self._setup_donor_acceptor_parms(H_parms, D_parms)

    def _get_H_D_NonbondedForce_parameters_at_setup(self, mode) -> list[float]:
        if mode == "donors": # want to have parameters for real H
            nonbonded_parm_new = self.H_parameters[self.current_name]["NonbondedForce"]
        else: # want to have parameters for D
            nonbonded_parm_new = [unit.quantity.Quantity(value=0.0, unit=unit.elementary_charge), unit.quantity.Quantity(value=0.0, unit=unit.nanometer), unit.quantity.Quantity(value=0.0, unit=unit.kilojoule_per_mole)]

        return nonbonded_parm_new

    def _setup_donor_acceptor_parms(self, H_parms, D_parms):
            for force in self.system.getForces():
                if type(force).__name__ == "NonbondedForce":
                    for atom in self.residue.atoms():
                        print(atom)
                        print(H_parms)
                        print(D_parms)
                        idx = atom.index
                        if atom.name  in self.donors:
                            charge, sigma, epsilon = H_parms
                        elif atom.name in self.acceptors:
                            charge, sigma, epsilon = D_parms
                        else: # atom not a protonatable H or dummy
                            continue

                        force.setParticleParameters(idx, charge, sigma, epsilon)



    @property
    def update_resname(self):
        """Updates the current name to the new name.

        This is based on the current residue name and the used_atom for this update.
        The used_atom is reset afterwards, and has to be set again before using this funciton again.
        This is on purpose, to only allow name changes once per update.
        """
        new_name = self.alternativ_resname
        # should be used only once per update
        self.current_name = new_name

    @property
    def alternativ_resname(self) -> str:
        """Alternative name for the residue, e.g. the corresponding name for the protonated/deprotonated form.

        Returns
        -------
        str
            The alternative name
        """

        if self.used_atom is None:
            logger.critical(f"{self.original_name=}, {self.current_name=}, {self.residue.index=}, {self.residue=}")
            raise RuntimeError("Currently no atom is selected that was used for the update. Determination of the alternative atom is not possible. Define self.used_atom first.")
        # check position in ordered names and then decide if go to left (= less H -> donated), or right ->more H
        current_pos = self.ordered_names.index(self.current_name)
        mode = self.get_mode_for()
        new_name = self.ordered_names[current_pos + self._get_shift(mode)]
        return new_name

    def get_mode_for(self) -> str:
        """Return the mode of the current resname and atom_name.

        Parameters
        ----------
        atom_name: str
            Name of the atom

        Returns
        -------
        str
            The mode
        """
        if self.used_atom is None:
            raise RuntimeError("self.used_atom not set")

        atom_name = self.used_atom

        # # original idea from Flo:
        # for atom in self.states[self.current_name]["atoms"]:
        #     # also check if it is an equivalent atom, then the transfer is also fine
        #     possible_atom_names = [atom["name"], atom.get("equivalent_atom", None)]
        #     if atom_name in possible_atom_names:
        #         return atom["mode"]
        # # now trying to make it more universal (mode is property of residue, atoms are classified as donors or acceptors, but this canc change)

        if atom_name in self.donors and "donor" in self.modes:
            mode = "donor"
        elif atom_name in self.acceptors and "acceptor" in self.modes:
            mode = "acceptor"
        else:
            raise RuntimeError("Not allowed combination of atoms or modes.")
        return mode


    def update(
        self, force_name: str, lamb: float
    ) -> (
        None
    ):  # we don't need to call update in context since we are doing this in NaiveMCUpdate
        """Update the requested force in that residue.

        Parameters
        ----------
        force_name: str
            Name of the force to update
        lamb: float
            lambda state at which to get corresponding values (between 0 and 1)

        Returns
        -------
        None
        """
        if force_name == "NonbondedForce":
            parms = self._get_NonbondedForce_parameters_at_lambda(lamb)
            H_D_parms = self._get_H_D_NonbondedForce_parameters_at_lambda(lamb)
            self._set_NonbondedForce_parameters(parms, H_D_parms)
        elif force_name == "CustomNonbondedForce":
            parms = self._get_CustomNonbondedForce_parameters_at_lambda(lamb)
            self._set_CustomNonbondedForce_parameters(parms)
        elif force_name == "HarmonicBondForce":
            parms = self._get_HarmonicBondForce_parameters_at_lambda(lamb)
            self._set_HarmonicBondForce_parameters(parms)
        elif force_name == "HarmonicAngleForce":
            parms = self._get_HarmonicAngleForce_parameters_at_lambda(lamb)
            self._set_HarmonicAngleForce_parameters(parms)
        elif force_name == "PeriodicTorsionForce":
            parms = self._get_PeriodicTorsionForce_parameters_at_lambda(lamb)
            self._set_PeriodicTorsionForce_parameters(parms)
        elif force_name == "CustomTorsionForce":
            parms = self._get_CustomTorsionForce_parameters_at_lambda(lamb)
            self._set_CustomTorsionForce_parameters(parms)
        elif force_name == "DrudeForce":
            parms = self._get_DrudeForce_parameters_at_lambda(lamb)
            self._set_DrudeForce_parameters(parms)
        else:
            raise RuntimeWarning(
                "Force name {force_name=} is not covered, no updates will happen on this one!"
            )

    def _set_NonbondedForce_parameters(self, parms, H_D_parms) -> None:  # noqa: N802
        parms_nonb = deque(parms[0])
        parms_exceptions = deque(parms[1])
        for force in self.system.getForces():
            fgroup = force.getForceGroup()
            if type(force).__name__ == "NonbondedForce":
                for idx in self.atom_idxs:
                    if idx == self.get_idx_for_atom_name(self.used_atom):
                        charge, sigma, epsilon = H_D_parms
                        # update the used atom extra with the corresponding H or D parameters
                    else:
                        charge, sigma, epsilon = parms_nonb[self.atom_idxs.index(idx)]
                        # update other atoms with the parameters from the new residue
                    force.setParticleParameters(idx, charge, sigma, epsilon)
                try:  # use the fast way
                    lst = self.force_idxs[fgroup]["NonbondedForceExceptions"]
                    for exc_idx, idx1, idx2 in lst:
                        chargeprod, sigma, epsilon = parms_exceptions.popleft()
                        force.setExceptionParameters(
                            exc_idx, idx1, idx2, chargeprod, sigma, epsilon
                        )
                except KeyError:  # use the old slow way
                    for exc_idx in range(force.getNumExceptions()):
                        f = force.getExceptionParameters(exc_idx)
                        idx1 = f[0]
                        idx2 = f[1]
                        if idx1 in self.atom_idxs and idx2 in self.atom_idxs:
                            chargeprod, sigma, epsilon = parms_exceptions.popleft()
                            force.setExceptionParameters(
                                exc_idx, idx1, idx2, chargeprod, sigma, epsilon
                            )

    def _set_CustomNonbondedForce_parameters(self, parms) -> None:  # noqa: N802
        # logger.debug(parms)
        parms_nonb = deque(parms[0])
        #logger.debug(parms_nonb)
        parms_exclusions = deque(parms[1])
        #logger.debug(parms_exclusions)
        for force in self.system.getForces():
            fgroup = force.getForceGroup()
            if type(force).__name__ == "CustomNonbondedForce":
                for parms_nonbonded, idx in zip(parms_nonb, self.atom_idxs):
                    force.setParticleParameters(idx, parms_nonbonded)
                try:  # use the fast way
                    lst = self.force_idxs[fgroup]["CustomNonbondedForceExclusions"]
                    for exc_idx, idx1, idx2 in lst:
                        excl_idx1, excl_idx2 = parms_exclusions.popleft()
                        force.setExclusionParticles(
                            exc_idx, excl_idx1, excl_idx2
                        )
                except KeyError:  # use the old slow way
                    logger.debug(force.getNumExclusions())
                    logger.debug(len(parms_exclusions))
                    for exc_idx in range(force.getNumExclusions()):
                        f = force.getExclusionParticles(exc_idx)
                        idx1 = f[0]
                        idx2 = f[1]
                        if idx1 in self.atom_idxs and idx2 in self.atom_idxs:
                            # logger.debug(parms_exclusions)
                            excl1, excl2 = parms_exclusions.popleft()
                            force.setExclusionParticles(
                                exc_idx, excl1,excl2
                            )

    def _set_HarmonicBondForce_parameters(self, parms) -> None:  # noqa: N802
        parms = deque(parms)
        for force in self.system.getForces():
            fgroup = force.getForceGroup()
            if type(force).__name__ == "HarmonicBondForce":
                try:  # use the fast way
                    lst = self.force_idxs[fgroup]["HarmonicBondForce"]
                    for bond_idx, idx1, idx2 in lst:
                        r, k = parms.popleft()
                        force.setBondParameters(bond_idx, idx1, idx2, r, k)
                except KeyError:
                    for bond_idx in range(force.getNumBonds()):
                        f = force.getBondParameters(bond_idx)
                        idx1, idx2 = f[0], f[1]
                        if idx1 in self.atom_idxs and idx2 in self.atom_idxs:
                            r, k = parms.popleft()
                            force.setBondParameters(bond_idx, idx1, idx2, r, k)

    def _set_HarmonicAngleForce_parameters(self, parms) -> None:  # noqa: N802
        parms = deque(parms)

        for force in self.system.getForces():
            if type(force).__name__ == "HarmonicAngleForce":
                fgroup = force.getForceGroup()
                try:
                    lst = self.force_idxs[fgroup]["HarmonicAngleForce"]
                    for angle_idx, idx1, idx2, idx3 in lst:
                        thetha, k = parms.popleft()
                        force.setAngleParameters(angle_idx, idx1, idx2, idx3, thetha, k)
                except KeyError:
                    # else:
                    for angle_idx in range(force.getNumAngles()):
                        f = force.getAngleParameters(angle_idx)
                        idx1, idx2, idx3 = f[0], f[1], f[2]
                        if (
                            idx1 in self.atom_idxs
                            and idx2 in self.atom_idxs
                            and idx3 in self.atom_idxs
                        ):
                            thetha, k = parms.popleft()
                            force.setAngleParameters(
                                angle_idx, idx1, idx2, idx3, thetha, k
                            )

    def _set_PeriodicTorsionForce_parameters(self, parms) -> None:  # noqa: N802
        parms = deque(parms)

        for force in self.system.getForces():
            if type(force).__name__ == "PeriodicTorsionForce":
                fgroup = force.getForceGroup()
                try:
                    lst = self.force_idxs[fgroup]["PeriodicTorsionForce"]
                    for (
                        torsion_idx,
                        idx1,
                        idx2,
                        idx3,
                        idx4,
                    ) in lst:
                        per, phase, k = parms.popleft()
                        force.setTorsionParameters(
                            torsion_idx, idx1, idx2, idx3, idx4, per, phase, k
                        )
                except KeyError:
                    for torsion_idx in range(force.getNumTorsions()):
                        f = force.getTorsionParameters(torsion_idx)
                        idx1, idx2, idx3, idx4 = f[0], f[1], f[2], f[3]
                        if (
                            idx1 in self.atom_idxs
                            and idx2 in self.atom_idxs
                            and idx3 in self.atom_idxs
                            and idx4 in self.atom_idxs
                        ):
                            per, phase, k = parms.popleft()
                            force.setTorsionParameters(
                                torsion_idx, idx1, idx2, idx3, idx4, per, phase, k
                            )

    def _set_CustomTorsionForce_parameters(self, parms) -> None:  # noqa: N802
        parms = deque(parms)

        for force in self.system.getForces():
            if type(force).__name__ == "CustomTorsionForce":
                fgroup = force.getForceGroup()
                try:
                    lst = self.force_idxs[fgroup]["CustomTorsionForce"]
                    for (
                        ctorsion_idx,
                        idx1,
                        idx2,
                        idx3,
                        idx4,
                    ) in lst:
                        k, psi0 = parms.popleft()  # tuple with (k,psi0)
                        force.setTorsionParameters(
                            ctorsion_idx, idx1, idx2, idx3, idx4, (k, psi0)
                        )
                except KeyError:
                    for torsion_idx in range(force.getNumTorsions()):
                        f = force.getTorsionParameters(torsion_idx)
                        idx1, idx2, idx3, idx4 = f[0], f[1], f[2], f[3]
                        if (
                            idx1 in self.atom_idxs
                            and idx2 in self.atom_idxs
                            and idx3 in self.atom_idxs
                            and idx4 in self.atom_idxs
                        ):
                            k, psi0 = parms.popleft()  # tuple with (k,psi0)
                            force.setTorsionParameters(
                                torsion_idx, idx1, idx2, idx3, idx4, (k, psi0)
                            )

    def _set_DrudeForce_parameters(self, parms) -> None:  # noqa: N802
        parms_pol = deque(parms[0])
        parms_thole = deque(parms[1])
        particle_map = {}
        for force in self.system.getForces():
            if type(force).__name__ == "DrudeForce":
                fgroup = force.getForceGroup()
                try:
                    lst = self.force_idxs[fgroup]["DrudeForce"]
                    for (
                        drude_idx,
                        idx1,
                        idx2,
                        idx3,
                        idx4,
                        idx5,
                    ) in lst:
                        charge, pol, aniso12, aniso14 = parms_pol.popleft()
                        force.setParticleParameters(
                            drude_idx,
                            idx1,
                            idx2,
                            idx3,
                            idx4,
                            idx5,
                            charge,
                            pol,
                            aniso12,
                            aniso14,
                        )
                except KeyError:
                    for drude_idx in range(force.getNumParticles()):
                        f = force.getParticleParameters(drude_idx)
                        idx1, idx2, idx3, idx4, idx5 = f[0], f[1], f[2], f[3], f[4]
                        if idx1 in self.atom_idxs and idx2 in self.atom_idxs:
                            charge, pol, aniso12, aniso14 = parms_pol.popleft()
                            force.setParticleParameters(
                                drude_idx,
                                idx1,
                                idx2,
                                idx3,
                                idx4,
                                idx5,
                                charge,
                                pol,
                                aniso12,
                                aniso14,
                            )
                        particle_map[drude_idx] = idx1
                try:
                    lst = self.force_idxs[fgroup]["DrudeForceThole"]
                    for thole_idx, idx1, idx2 in lst:
                        thole = parms_thole.popleft()
                        force.setScreenedPairParameters(thole_idx, idx1, idx2, thole)
                except KeyError:
                    for drude_idx in range(force.getNumScreenedPairs()):
                        f = force.getScreenedPairParameters(drude_idx)
                        idx1, idx2 = f[0], f[1]
                        drude1, drude2 = particle_map[idx1], particle_map[idx2]
                        # parent1, parent2 = self.pair_12_13_list[drude_idx]
                        # drude1, drude2 = parent1 + 1, parent2 + 1
                        if drude1 in self.atom_idxs and drude2 in self.atom_idxs:
                            thole = parms_thole.popleft()
                            force.setScreenedPairParameters(
                                drude_idx, idx1, idx2, thole
                            )

    def _get_NonbondedForce_parameters_at_lambda(  # noqa: N802
        self, lamb: float
    ) -> list[list[float]]:
        # returns interpolated sorted nonbonded Forces.
        assert lamb >= 0 and lamb <= 1
        current_name = self.current_name
        new_name = self.alternativ_resname

        nonbonded_parm_old = [
            parm for parm in self.parameters[current_name]["NonbondedForce"]
        ]
        nonbonded_parm_new = [
            parm for parm in self.parameters[new_name]["NonbondedForce"]
        ]
        assert len(nonbonded_parm_old) == len(nonbonded_parm_new)
        parm_interpolated = []

        for parm_old, parm_new in zip(nonbonded_parm_old, nonbonded_parm_new):
            charge_old, sigma_old, epsilon_old = parm_old
            charge_new, sigma_new, epsilon_new = parm_new

            charge_interpolated = (1 - lamb) * charge_old + lamb * charge_new
            sigma_interpolated = (1 - lamb) * sigma_old + lamb * sigma_new
            epsilon_interpolated = (1 - lamb) * epsilon_old + lamb * epsilon_new

            # test only charge transfer, no sigma, epsilon:
            # sigma_interpolated = sigma_old
            # epsilon_interpolated = epsilon_old
            # charge_interpolated = charge_old

            parm_interpolated.append(
                [charge_interpolated, sigma_interpolated, epsilon_interpolated]
            )

        # Exceptions
        force_name = "NonbondedForceExceptions"
        new_parms_offset = self._get_offset(new_name)
        old_parms_offset = self._get_offset(current_name)

        # match parameters
        parms_old = []
        parms_new = []
        for old_idx, old_parm in enumerate(self.parameters[current_name][force_name]):
            idx1, idx2 = old_parm[0], old_parm[1]
            for new_idx, new_parm in enumerate(self.parameters[new_name][force_name]):
                if {new_parm[0] - new_parms_offset, new_parm[1] - new_parms_offset} == {
                    idx1 - old_parms_offset,
                    idx2 - old_parms_offset,
                }:
                    if old_idx != new_idx:
                        raise RuntimeError(
                            "Odering of Nonbonded Exception parameters is different between the two topologies."
                        )
                    parms_old.append(old_parm)
                    parms_new.append(new_parm)
                    break
            else:
                raise RuntimeError()

        # interpolate parameters
        exceptions_interpolated = []
        for parm_old_i, parm_new_i in zip(parms_old, parms_new):
            chargeprod_old, sigma_old, epsilon_old = parm_old_i[-3:]
            chargeprod_new, sigma_new, epsilon_new = parm_new_i[-3:]
            chargeprod_interpolated = (
                1 - lamb
            ) * chargeprod_old + lamb * chargeprod_new
            sigma_interpolated = (1 - lamb) * sigma_old + lamb * sigma_new
            epsilon_interpolated = (1 - lamb) * epsilon_old + lamb * epsilon_new

            exceptions_interpolated.append(
                [chargeprod_interpolated, sigma_interpolated, epsilon_interpolated]
            )

        return [parm_interpolated, exceptions_interpolated]

    def _get_H_D_NonbondedForce_parameters_at_lambda(self,  lamb: float
    ) -> list[list[float]]:

        assert lamb >= 0 and lamb <= 1
        current_name = self.current_name
        new_name = self.alternativ_resname
        idx = self.atom_names.index(self.used_atom)
        mode = self.get_mode_for()

        nonbonded_parm_old = self.parameters[current_name]["NonbondedForce"][idx]
<<<<<<< HEAD
=======

        logger.debug(nonbonded_parm_old)
>>>>>>> 5c6c8787

        if mode == "acceptor": # used_atom changes from D to H
            nonbonded_parm_new = self.H_parameters[new_name]["NonbondedForce"]
        else: # used_atom changes from H to D
            nonbonded_parm_new = [unit.quantity.Quantity(value=0.0, unit=unit.elementary_charge), unit.quantity.Quantity(value=0.0, unit=unit.nanometer), unit.quantity.Quantity(value=0.0, unit=unit.kilojoule_per_mole)]

        charge_old, sigma_old, epsilon_old = nonbonded_parm_old
        charge_new, sigma_new, epsilon_new = nonbonded_parm_new

        charge_interpolated = (1 - lamb) * charge_old + lamb * charge_new
        sigma_interpolated = (1 - lamb) * sigma_old + lamb * sigma_new
        epsilon_interpolated = (1 - lamb) * epsilon_old + lamb * epsilon_new

        # test only charge transfer, no sigma, epsilon:
        # sigma_interpolated = sigma_old
        # epsilon_interpolated = epsilon_old
        # charge_interpolated = charge_old

        parm_interpolated = [charge_interpolated, sigma_interpolated, epsilon_interpolated]

        # # leave exceptions to be handled by the general nonbonded force update for the moment
        # force_name = "NonbondedForceExceptions"
        # new_parms_offset = self._get_offset(new_name)
        # old_parms_offset = self._get_offset(current_name)

        # # match parameters
        # parms_old = []
        # parms_new = []
        # for old_idx, old_parm in enumerate(self.parameters[current_name][force_name]):
        #     idx1, idx2 = old_parm[0], old_parm[1]
        #     for new_idx, new_parm in enumerate(self.parameters[new_name][force_name]):
        #         if {new_parm[0] - new_parms_offset, new_parm[1] - new_parms_offset} == {
        #             idx1 - old_parms_offset,
        #             idx2 - old_parms_offset,
        #         }:
        #             if old_idx != new_idx:
        #                 raise RuntimeError(
        #                     "Odering of Nonbonded Exception parameters is different between the two topologies."
        #                 )
        #             parms_old.append(old_parm)
        #             parms_new.append(new_parm)
        #             break
        #     else:
        #         raise RuntimeError()

        # # interpolate parameters
        # exceptions_interpolated = []
        # for parm_old_i, parm_new_i in zip(parms_old, parms_new):
        #     chargeprod_old, sigma_old, epsilon_old = parm_old_i[-3:]
        #     chargeprod_new, sigma_new, epsilon_new = parm_new_i[-3:]
        #     chargeprod_interpolated = (
        #         1 - lamb
        #     ) * chargeprod_old + lamb * chargeprod_new
        #     sigma_interpolated = (1 - lamb) * sigma_old + lamb * sigma_new
        #     epsilon_interpolated = (1 - lamb) * epsilon_old + lamb * epsilon_new

        #     exceptions_interpolated.append(
        #         [chargeprod_interpolated, sigma_interpolated, epsilon_interpolated]
        #     )

        # return [parm_interpolated, exceptions_interpolated]
        return parm_interpolated

    def _get_CustomNonbondedForce_parameters_at_lambda(  # noqa: N802
        self, lamb: float
    ) -> list[list[int]]:
        # we cover the Customnonbonded force wihich depends on atom type, this is not interpolateable, hence it is just switched after lamb > 0.5
        assert lamb >= 0 and lamb <= 1
        #what we need to set are the types and exclusions

        if lamb < 0.5:
            #old
            current_name = self.current_name
            cnb_parm = [
                parm for parm in self.parameters[current_name]["CustomNonbondedForce"]
            ]
            cnb_exclusions = [
                parm for parm in self.parameters[current_name]["CustomNonbondedForceExclusions"]
            ]
        else: #lamb >= 0.5
            #new
            new_name = self.alternativ_resname
            cnb_parm = [
                parm for parm in self.parameters[new_name]["CustomNonbondedForce"]
            ]
            cnb_exclusions = [
                parm for parm in self.parameters[new_name]["CustomNonbondedForceExclusions"]
            ]

        return [cnb_parm, cnb_exclusions]

    def _get_offset(self, name, force_name=None):
        # get offset for atom idx
        if force_name is None:
            force_name = "HarmonicBondForce"
        return min(
            itertools.chain(
                *[query_parm[0:2] for query_parm in self.parameters[name][force_name]]
            )
        )

    def _get_offset_thole(self, name):
        # get offset for atom idx for thole parameters
        force_name = "DrudeForceThole"
        print(self.parameters[name])
        return min(
            itertools.chain(
                *[query_parm[0:2] for query_parm in self.parameters[name][force_name]]
            )
        )

    def _get_HarmonicBondForce_parameters_at_lambda(self, lamb):  # noqa: N802
        # returns nonbonded Forces ordered.
        assert lamb >= 0 and lamb <= 1
        # get the names of new and current state
        old_name = self.current_name
        new_name = self.alternativ_resname
        parm_interpolated = []
        force_name = "HarmonicBondForce"
        new_parms_offset = self._get_offset(new_name)
        old_parms_offset = self._get_offset(old_name)
        # print(f"{old_name=}, {new_name=}")
        # print(f"{new_parms_offset=}, {old_parms_offset=}")
        # print(f"{self.parameters[old_name][force_name]=}")
        # print(f"{self.parameters[new_name][force_name]=}")

        # match parameters
        parms_old = []
        parms_new = []
        for old_idx, old_parm in enumerate(self.parameters[old_name][force_name]):
            idx1, idx2 = old_parm[0], old_parm[1]
            for new_idx, new_parm in enumerate(self.parameters[new_name][force_name]):
                if {new_parm[0] - new_parms_offset, new_parm[1] - new_parms_offset} == {
                    idx1 - old_parms_offset,
                    idx2 - old_parms_offset,
                }:
                    if old_idx != new_idx:
                        raise RuntimeError(
                            "Odering of bond parameters is different between the two topologies.\n"
                            f"{old_name=}, {old_idx=}, {old_parms_offset=}\n"
                            f"{new_name=}, {new_idx=}, {new_parms_offset=}\n"
                            f"{old_parm=}, {new_parm=}\n"
                        )
                    parms_old.append(old_parm)
                    parms_new.append(new_parm)
                    break
            else:
                raise RuntimeError()

        # interpolate parameters
        for parm_old_i, parm_new_i in zip(parms_old, parms_new):
            r_old, k_old = parm_old_i[-2:]
            r_new, k_new = parm_new_i[-2:]
            r_interpolated = (1 - lamb) * r_old + lamb * r_new
            k_interpolated = (1 - lamb) * k_old + lamb * k_new

            parm_interpolated.append([r_interpolated, k_interpolated])

        return parm_interpolated

    def _get_HarmonicAngleForce_parameters_at_lambda(self, lamb):  # noqa: N802
        # returns HarmonicAngleForce Forces ordered.
        assert lamb >= 0 and lamb <= 1
        # get the names of new and current state
        old_name = self.current_name
        new_name = self.alternativ_resname
        parm_interpolated = []
        force_name = "HarmonicAngleForce"
        new_parms_offset = self._get_offset(new_name)
        old_parms_offset = self._get_offset(old_name)

        # match parameters
        parms_old = []
        parms_new = []

        for old_idx, old_parm in enumerate(self.parameters[old_name][force_name]):
            idx1, idx2, idx3 = old_parm[0], old_parm[1], old_parm[2]
            for new_idx, new_parm in enumerate(self.parameters[new_name][force_name]):
                if {
                    new_parm[0] - new_parms_offset,
                    new_parm[1] - new_parms_offset,
                    new_parm[2] - new_parms_offset,
                } == {
                    idx1 - old_parms_offset,
                    idx2 - old_parms_offset,
                    idx3 - old_parms_offset,
                }:
                    if old_idx != new_idx:
                        raise RuntimeError(
                            "Odering of angle parameters is different between the two topologies."
                        )

                    parms_old.append(old_parm)
                    parms_new.append(new_parm)
                    break
            else:
                raise RuntimeError()

        # interpolate parameters
        for parm_old_i, parm_new_i in zip(parms_old, parms_new):
            r_old, k_old = parm_old_i[-2:]
            r_new, k_new = parm_new_i[-2:]
            theta_interpolated = (1 - lamb) * r_old + lamb * r_new
            k_interpolated = (1 - lamb) * k_old + lamb * k_new

            parm_interpolated.append([theta_interpolated, k_interpolated])

        return parm_interpolated

    def _get_PeriodicTorsionForce_parameters_at_lambda(self, lamb):  # noqa: N802
        # returns PeriodicTorsionForce Forces ordered.
        assert lamb >= 0 and lamb <= 1
        # get the names of new and current state
        old_name = self.current_name
        new_name = self.alternativ_resname
        parm_interpolated = []
        force_name = "PeriodicTorsionForce"
        new_parms_offset = self._get_offset(new_name, force_name=force_name)
        old_parms_offset = self._get_offset(old_name, force_name=force_name)

        torsions = []  # list for atom indices in a dihedral

        # fill list with all dihedrals
        for old_idx, old_parm in enumerate(
            self.parameters[self.current_name]["PeriodicTorsionForce"]
        ):
            idx1, idx2, idx3, idx4 = (
                old_parm[0] - old_parms_offset,
                old_parm[1] - old_parms_offset,
                old_parm[2] - old_parms_offset,
                old_parm[3] - old_parms_offset,
            )
            ids = [idx1, idx2, idx3, idx4]
            torsions.append(ids)

        # match parameters
        parms_old = []
        parms_new = []

        for old_idx, old_parm in enumerate(self.parameters[old_name][force_name]):
            idx1, idx2, idx3, idx4, idx5 = (
                old_parm[0] - old_parms_offset,
                old_parm[1] - old_parms_offset,
                old_parm[2] - old_parms_offset,
                old_parm[3] - old_parms_offset,
                old_parm[4],
            )
            # first 4 parms: atoms in dihedral, 5.: multiplicity -> need all 5, different multiplicities for same dihedral possible
            ids = [idx1, idx2, idx3, idx4]  # get atoms in the current dihedral

            if (
                torsions.count(ids) == 1
            ):  # only 1 dihedral with 1 multiplicity, multiplicity can be different between old and new -> ignore multiplicity
                for new_idx, new_parm in enumerate(
                    self.parameters[new_name][force_name]
                ):
                    if {
                        new_parm[0] - new_parms_offset,
                        new_parm[1] - new_parms_offset,
                        new_parm[2] - new_parms_offset,
                        new_parm[3] - new_parms_offset,
                    } == {idx1, idx2, idx3, idx4}:
                        if old_idx != new_idx:
                            raise RuntimeError(
                                "Odering of dihedral parameters is different between the two topologies."
                            )

                        parms_old.append(old_parm)
                        parms_new.append(new_parm)
                        break
                else:
                    raise RuntimeError()

            else:  # count > 1: multiple dihedrals with different multiplicities for same set of atoms -> also match multiplicity
                for new_idx, new_parm in enumerate(
                    self.parameters[new_name][force_name]
                ):
                    if {
                        new_parm[0] - new_parms_offset,
                        new_parm[1] - new_parms_offset,
                        new_parm[2] - new_parms_offset,
                        new_parm[3] - new_parms_offset,
                        new_parm[4],
                    } == {idx1, idx2, idx3, idx4, idx5}:
                        if old_idx != new_idx:
                            raise RuntimeError(
                                "Odering of dihedral parameters is different between the two topologies."
                            )

                        parms_old.append(old_parm)
                        parms_new.append(new_parm)
                        break
                else:
                    raise RuntimeError()

        # interpolate parameters
        # omm dihedral: [atom1, atom2, atom3, atom4, periodicity, Quantity(value=delta/phase, unit=radian), Quantity(value=Kchi, unit=kilojoule/mole)]
        for parm_old_i, parm_new_i in zip(parms_old, parms_new):
            per_old, phase_old, k_old = parm_old_i[-3:]
            per_new, phase_new, k_new = parm_new_i[-3:]
            k_interpolated = (1 - lamb) * k_old + lamb * k_new

            if lamb <= 0.5:  # use per, phase from original residue
                parm_interpolated.append([per_old, phase_old, k_interpolated])

            if lamb > 0.5:  # use per, phase from final residue
                parm_interpolated.append([per_new, phase_new, k_interpolated])

        return parm_interpolated

    def _get_CustomTorsionForce_parameters_at_lambda(self, lamb):  # noqa: N802
        # returns CustomTorsionForce Forces (=impropers) ordered.
        assert lamb >= 0 and lamb <= 1
        # get the names of new and current state
        old_name = self.current_name
        new_name = self.alternativ_resname
        parm_interpolated = []
        force_name = "CustomTorsionForce"
        new_parms_offset = self._get_offset(new_name)
        old_parms_offset = self._get_offset(old_name)

        # match parameters
        parms_old = []
        parms_new = []

        for old_idx, old_parm in enumerate(self.parameters[old_name][force_name]):
            idx1, idx2, idx3, idx4 = old_parm[0], old_parm[1], old_parm[2], old_parm[3]
            for new_idx, new_parm in enumerate(self.parameters[new_name][force_name]):
                if {
                    new_parm[0] - new_parms_offset,
                    new_parm[1] - new_parms_offset,
                    new_parm[2] - new_parms_offset,
                    new_parm[3] - new_parms_offset,
                } == {
                    idx1 - old_parms_offset,
                    idx2 - old_parms_offset,
                    idx3 - old_parms_offset,
                    idx4 - old_parms_offset,
                }:
                    if old_idx != new_idx:
                        raise RuntimeError(
                            "Odering of improper parameters is different between the two topologies."
                        )
                    parms_old.append(old_parm)
                    parms_new.append(new_parm)
                    break
            else:
                raise RuntimeError()

        # interpolate parameters
        # omm improper: [atom1, atom2, atom3, atom4, k, psi0]
        for parm_old_i, parm_new_i in zip(parms_old, parms_new):
            k_old, psi0_old = parm_old_i[-1]
            k_new, psi0_new = parm_new_i[-1]
            k_interpolated = (1 - lamb) * k_old + lamb * k_new

            if lamb <= 0.5:  # use per, phase from original residue
                parm_interpolated.append([k_interpolated, psi0_old])

            if lamb > 0.5:  # use per, phase from final residue
                parm_interpolated.append([k_interpolated, psi0_new])

        return parm_interpolated

    def _get_DrudeForce_parameters_at_lambda(self, lamb):  # noqa: N802
        # Split in two parts, one for charge and polarizability one for thole
        # returns a list with the two, different than the other get methods!
        # returns Drude Forces ordered.
        assert lamb >= 0 and lamb <= 1
        # get the names of new and current state
        old_name = self.current_name
        new_name = self.alternativ_resname
        parm_interpolated = []
        force_name = "DrudeForce"
        new_parms_offset = self._get_offset(new_name)
        old_parms_offset = self._get_offset(old_name)

        # match parameters
        parms_old = []
        parms_new = []
        for old_idx, old_parm in enumerate(self.parameters[old_name][force_name]):
            idx1, idx2 = old_parm[0], old_parm[1]
            for new_idx, new_parm in enumerate(self.parameters[new_name][force_name]):
                if {new_parm[0] - new_parms_offset, new_parm[1] - new_parms_offset} == {
                    idx1 - old_parms_offset,
                    idx2 - old_parms_offset,
                }:
                    if old_idx != new_idx:
                        raise RuntimeError(
                            "Odering of bond parameters is different between the two topologies."
                        )
                    parms_old.append(old_parm)
                    parms_new.append(new_parm)
                    break
            else:
                raise RuntimeError()

        # interpolate parameters
        for parm_old_i, parm_new_i in zip(parms_old, parms_new):
            charge_old, pol_old, aniso12_old, aniso14_old = parm_old_i[-4:]
            charge_new, pol_new, aniso12_new, aniso14_new = parm_new_i[-4:]
            charge_interpolated = (1 - lamb) * charge_old + lamb * charge_new
            pol_interpolated = (1 - lamb) * pol_old + lamb * pol_new
            aniso12_interpolated = (1 - lamb) * aniso12_old + lamb * aniso12_new
            aniso14_interpolated = (1 - lamb) * aniso14_old + lamb * aniso14_new

            parm_interpolated.append(
                [
                    charge_interpolated,
                    pol_interpolated,
                    aniso12_interpolated,
                    aniso14_interpolated,
                ]
            )

        # Thole
        parm_interpolated_thole = []
        force_name = "DrudeForceThole"
        if force_name in self.parameters[old_name]:
            new_parms_offset = self._get_offset_thole(new_name)
            old_parms_offset = self._get_offset_thole(old_name)
            # print(f"{new_parms_offset=}, {old_parms_offset=}")
            # print(f"{self.parameters[old_name][force_name]=}")
            # print(f"{self.parameters[new_name][force_name]=}")

            # match parameters
            parms_old = []
            parms_new = []
            for old_idx, old_parm in enumerate(self.parameters[old_name][force_name]):
                idx1, idx2 = old_parm[0], old_parm[1]
                for new_idx, new_parm in enumerate(self.parameters[new_name][force_name]):
                    if {new_parm[0] - new_parms_offset, new_parm[1] - new_parms_offset} == {
                        idx1 - old_parms_offset,
                        idx2 - old_parms_offset,
                    }:
                        if old_idx != new_idx:
                            raise RuntimeError(
                                "Odering of bond parameters is different between the two topologies."
                            )
                        parms_old.append(old_parm)
                        parms_new.append(new_parm)
                        break
                else:
                    raise RuntimeError()

            # interpolate parameters
            for parm_old_i, parm_new_i in zip(parms_old, parms_new):
                thole_old = parm_old_i[-1]
                thole_new = parm_new_i[-1]
                thole_interpolated = (1 - lamb) * thole_old + lamb * thole_new

                parm_interpolated_thole.append(thole_interpolated)

        return [parm_interpolated, parm_interpolated_thole]

    # NOTE: this is a bug!
    def get_idx_for_atom_name(self, query_atom_name: str) -> int:
        for idx, atom_name in zip(self.atom_idxs, self.atom_names):
            if query_atom_name == atom_name:
                return idx
        raise RuntimeError(
            f"Atom name '{query_atom_name}' not in atom names of residue '{self.current_name}'."
        )

    # not used?
    @property
    def endstate_charge(self) -> int:
        """Charge of the residue at the endstate (will be int)."""
        charge = int(
            np.round(
                sum(
                    [
                        parm[0]._value
                        for parm in self.parameters[self.current_name]["NonbondedForce"]
                    ]
                ),
                4,
            )
        )
        return charge

    @property
    def current_charge(self) -> int:
        """Current charge of the residue."""
        charge = 0
        for force in self.system.getForces():
            if type(force).__name__ == "NonbondedForce":
                for idx in self.atom_idxs:
                    charge_idx, _, _ = force.getParticleParameters(idx)
                    charge += charge_idx._value

        return np.round(charge, 3)<|MERGE_RESOLUTION|>--- conflicted
+++ resolved
@@ -634,11 +634,8 @@
         mode = self.get_mode_for()
 
         nonbonded_parm_old = self.parameters[current_name]["NonbondedForce"][idx]
-<<<<<<< HEAD
-=======
 
         logger.debug(nonbonded_parm_old)
->>>>>>> 5c6c8787
 
         if mode == "acceptor": # used_atom changes from D to H
             nonbonded_parm_new = self.H_parameters[new_name]["NonbondedForce"]
