--- conflicted
+++ resolved
@@ -1,5 +1,6 @@
 from ..testsystems import generate_im1h_oac_system, OAC_HOAC, IM1H_IM1
-from ..system import IonicLiqudTemplates
+from ..system import IonicLiquidSystem, IonicLiqudTemplates
+from ..update import NaiveMCUpdate, StateUpdate
 import logging
 
 
@@ -8,7 +9,9 @@
 
     simulation = generate_im1h_oac_system()
     # get ionic liquid templates
-    templates = IonicLiqudTemplates([OAC_HOAC, IM1H_IM1],(set(["IM1H", "OAC"]), set(["IM1", "HOAC"]))
+    templates = IonicLiqudTemplates(
+        [OAC_HOAC, IM1H_IM1], (set(["IM1H", "OAC"]), set(["IM1", "HOAC"]))
+    )
     # wrap system in IonicLiquidSystem
     ionic_liquid = IonicLiquidSystem(simulation, templates)
 
@@ -77,7 +80,6 @@
     par_after_second_update = state_update.get_parameters()
 
     # Number of atoms is constant
-<<<<<<< HEAD
     assert (
         len(par_initial)
         == len(par_after_first_update)
@@ -94,22 +96,14 @@
     for (p1, a1), (p2, a2), (p3, a3) in zip(
         par_initial, par_after_first_update, par_after_second_update
     ):
-=======
-    assert len(par_initial) == len(par_after_first_update) == len(par_after_second_update) == 17500 + 500
-    total_charge_init, total_charge_first, total_charge_second = 0., 0., 0.
-    charge_changes_first, charge_changes_second = 0, 0
-    for (p1, a1), (p2,a2), (p3,a3) in zip(par_initial, par_after_first_update, par_after_second_update):
->>>>>>> 59b91657
         total_charge_init += p1[0]._value
         total_charge_first += p2[0]._value
         total_charge_second += p3[0]._value
 
     # Total charge should be 0
-<<<<<<< HEAD
     assert np.isclose(total_charge_init, 0.0)
     assert np.isclose(total_charge_first, 0.0)
     assert np.isclose(total_charge_second, 0.0)
-
 
 
 def test_updates(caplog):
@@ -128,14 +122,4 @@
     state_update = StateUpdate(update)
     for _ in range(15):
         pars.append(state_update.get_parameters())
-        candidate_pairs1 = state_update.update(101)
-=======
-    assert total_charge_init < 10e-10 
-    assert total_charge_first < 10e-10 
-    assert total_charge_second < 10e-10 
-
-    # 1 Transfer per update -> maximum of 19 IM1H/OAC + 16 OAC/HOAC Atoms updated => 35 (effectively 34 bc IM1H/IM1 drude on C1 has same charge)
-    print(charge_changes_first, charge_changes_second)
-    #assert charge_changes_first == 34
-    #assert charge_changes_second == 34
->>>>>>> 59b91657
+        candidate_pairs1 = state_update.update(101)