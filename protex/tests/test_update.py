# ruff: noqa
import logging
import os

import numpy as np
import pytest
from scipy.spatial import distance_matrix

try:
    from openmm import DrudeNoseHooverIntegrator, Platform, XmlSerializer
    from openmm.app import DCDReporter, StateDataReporter
    from openmm.unit import angstroms, kelvin, nanometers, picoseconds
except ImportError:
    from simtk.openmm import DrudeNoseHooverIntegrator, Platform, XmlSerializer
    from simtk.openmm.app import DCDReporter, StateDataReporter
    from simtk.unit import angstroms, kelvin, nanometers, picoseconds

import protex

from ..system import ProtexSystem, ProtexTemplates
from ..testsystems import (
    IM1H_IM1,
    OAC_HOAC,
    generate_im1h_oac_dummy_system,
    generate_im1h_oac_system,
    generate_single_im1h_oac_system,
    generate_small_box,
)
from ..update import KeepHUpdate, NaiveMCUpdate, StateUpdate, Update


#############
# small box
############
def test_create_update():
    # simulation = generate_im1h_oac_system()
    simulation = generate_small_box(use_plugin=False)
    allowed_updates = {}
    allowed_updates[frozenset(["IM1H", "OAC"])] = {"r_max": 0.16, "prob": 1}
    allowed_updates[frozenset(["IM1", "HOAC"])] = {"r_max": 0.16, "prob": 1}
    templates = ProtexTemplates([OAC_HOAC, IM1H_IM1], (allowed_updates))
    ionic_liquid = ProtexSystem(simulation, templates)
    try:
        update = Update(ionic_liquid)
    except TypeError:
        print("All fine, should raise TypeError, because abstract class")
        pass

    to_adapt = [("OAC", 15, frozenset(["IM1H", "OAC"]))]
    try:
        update = NaiveMCUpdate(
            ionic_liquid,
            all_forces=True,
            to_adapt=to_adapt,
            include_equivalent_atom=True,
            # reorient=True,
        )
    except NotImplementedError:
        pass

    update = NaiveMCUpdate(
        ionic_liquid,
        all_forces=True,
        to_adapt=to_adapt,
        include_equivalent_atom=True,
        # reorient=False,
    )

    state_update = StateUpdate(update)
    state_update.update(2)

    update = KeepHUpdate(
        ionic_liquid,
        all_forces=True,
        to_adapt=to_adapt,
        include_equivalent_atom=True,
        reorient=False,
    )

    state_update = StateUpdate(update)
    state_update.update(2)


def test_distance_calculation():
    # simulation = generate_im1h_oac_system()
    simulation = generate_small_box(use_plugin=False)
    # get ionic liquid templates
    allowed_updates = {}
    allowed_updates[frozenset(["IM1H", "OAC"])] = {"r_max": 0.16, "prob": 1}
    allowed_updates[frozenset(["IM1", "HOAC"])] = {"r_max": 0.16, "prob": 1}

    templates = ProtexTemplates([OAC_HOAC, IM1H_IM1], (allowed_updates))
    # wrap system in IonicLiquidSystem
    ionic_liquid = ProtexSystem(simulation, templates)

    update = NaiveMCUpdate(ionic_liquid)
    # initialize state update class
    state_update = StateUpdate(update)
    distance_list, res_list = state_update._get_positions_for_mutation_sites()

    # calculate distance matrix between the two molecules
    distance = distance_matrix(distance_list, distance_list)
    # get a list of indices for elements in the distance matrix sorted by increasing distance
    # NOTE: This always accepts a move!
    shape = distance.shape
    idx = np.dstack(np.unravel_index(np.argsort(distance.ravel()), shape))[0]
    distances = []
    for candidate_idx1, candidate_idx2 in idx:
        residue1 = res_list[candidate_idx1]
        residue2 = res_list[candidate_idx2]
        # is this combination allowed?
        if (
            frozenset([residue1.current_name, residue2.current_name])
            in state_update.ionic_liquid.templates.allowed_updates
        ):
            charge_candidate_idx1 = residue1.endstate_charge
            charge_candidate_idx2 = residue2.endstate_charge

            print(
                f"{residue1.original_name}:{residue1.current_name}:{residue1.residue.id}:{charge_candidate_idx1}-{residue2.original_name}:{residue2.current_name}:{residue2.residue.id}:{charge_candidate_idx2} pair suggested ..."
            )
            print(f"Distance between pairs: {distance[candidate_idx1,candidate_idx2]}")
            distances.append(distance[candidate_idx1, candidate_idx2])

    assert np.min(distances) == distances[0]
    assert np.max(distances) == distances[-1]


def test_get_and_interpolate_forces():
    # simulation = generate_im1h_oac_system()
    simulation = generate_small_box(use_plugin=False)
    # get ionic liquid templates
    allowed_updates = {}
    allowed_updates[frozenset(["IM1H", "OAC"])] = {"r_max": 0.16, "prob": 1}
    allowed_updates[frozenset(["IM1", "HOAC"])] = {"r_max": 0.16, "prob": 1}

    templates = ProtexTemplates([OAC_HOAC, IM1H_IM1], (allowed_updates))
    # wrap system in IonicLiquidSystem
    ionic_liquid = ProtexSystem(simulation, templates)

    # test _get*_parameters
    int_force_0 = ionic_liquid.residues[0]._get_NonbondedForce_parameters_at_lambda(0.0)
    int_force_1 = ionic_liquid.residues[0]._get_NonbondedForce_parameters_at_lambda(1.0)
    int_force_01 = ionic_liquid.residues[0]._get_NonbondedForce_parameters_at_lambda(
        0.1
    )
    assert (
        int_force_0[0][0][0]._value * 0.9 + int_force_1[0][0][0]._value * 0.1
        == int_force_01[0][0][0]._value
    )
    assert (
        int_force_0[0][0][1]._value * 0.9 + int_force_1[0][0][1]._value * 0.1
        == int_force_01[0][0][1]._value
    )
    # exceptions
    assert (
        int_force_0[1][0][0]._value * 0.9 + int_force_1[1][0][0]._value * 0.1
        == int_force_01[1][0][0]._value
    )
    assert (
        int_force_0[1][0][1]._value * 0.9 + int_force_1[1][0][1]._value * 0.1
        == int_force_01[1][0][1]._value
    )

    int_force_0 = ionic_liquid.residues[0]._get_HarmonicBondForce_parameters_at_lambda(
        0.0
    )
    int_force_1 = ionic_liquid.residues[0]._get_HarmonicBondForce_parameters_at_lambda(
        1.0
    )
    int_force_01 = ionic_liquid.residues[0]._get_HarmonicBondForce_parameters_at_lambda(
        0.1
    )
    assert (
        int_force_0[0][0]._value * 0.9 + int_force_1[0][0]._value * 0.1
        == int_force_01[0][0]._value
    )
    assert (
        int_force_0[0][1]._value * 0.9 + int_force_1[0][1]._value * 0.1
        == int_force_01[0][1]._value
    )

    int_force_0 = ionic_liquid.residues[0]._get_HarmonicAngleForce_parameters_at_lambda(
        0.0
    )
    int_force_1 = ionic_liquid.residues[0]._get_HarmonicAngleForce_parameters_at_lambda(
        1.0
    )
    int_force_01 = ionic_liquid.residues[
        0
    ]._get_HarmonicAngleForce_parameters_at_lambda(0.1)
    assert (
        int_force_0[0][0]._value * 0.9 + int_force_1[0][0]._value * 0.1
        == int_force_01[0][0]._value
    )
    assert (
        int_force_0[0][1]._value * 0.9 + int_force_1[0][1]._value * 0.1
        == int_force_01[0][1]._value
    )
    # Drude
    # charges, pol
    int_force_0 = ionic_liquid.residues[0]._get_DrudeForce_parameters_at_lambda(0.0)[0]
    int_force_1 = ionic_liquid.residues[0]._get_DrudeForce_parameters_at_lambda(1.0)[0]
    int_force_01 = ionic_liquid.residues[0]._get_DrudeForce_parameters_at_lambda(0.1)[0]
    assert (
        int_force_0[0][0]._value * 0.9 + int_force_1[0][0]._value * 0.1
        == int_force_01[0][0]._value
    )
    assert (
        int_force_0[0][1]._value * 0.9 + int_force_1[0][1]._value * 0.1
        == int_force_01[0][1]._value
    )
    # thole
    int_force_0 = ionic_liquid.residues[0]._get_DrudeForce_parameters_at_lambda(0.0)[1]
    int_force_1 = ionic_liquid.residues[0]._get_DrudeForce_parameters_at_lambda(1.0)[1]
    int_force_01 = ionic_liquid.residues[0]._get_DrudeForce_parameters_at_lambda(0.1)[1]
    assert int_force_0[0] * 0.9 + int_force_1[0] * 0.1 == int_force_01[0]


def test_setting_forces():
    # simulation = generate_im1h_oac_system()
    simulation = generate_small_box(use_plugin=False)
    allowed_updates = {}
    # allowed updates according to simple protonation scheme
    allowed_updates[frozenset(["IM1H", "OAC"])] = {
        "r_max": 0.16,
        "prob": 1,
    }  # r_max in nanometer, prob between 0 and 1
    allowed_updates[frozenset(["IM1", "HOAC"])] = {"r_max": 0.16, "prob": 1}
    allowed_updates[frozenset(["IM1H", "IM1"])] = {"r_max": 0.16, "prob": 1}
    allowed_updates[frozenset(["HOAC", "OAC"])] = {"r_max": 0.16, "prob": 1}
    # get ionic liquid templates
    templates = ProtexTemplates(
        [OAC_HOAC, IM1H_IM1],
        (allowed_updates),
    )
    # wrap system in IonicLiquidSystem
    ionic_liquid = ProtexSystem(simulation, templates)

    ##################################################
    ##################################################
    # test set*parameters HarmonicBondForce
    print("Testing HarmonicBondForce")
    print("Lambda: 0.0")
    parm_lambda_00 = []
    for force in ionic_liquid.system.getForces():
        if type(force).__name__ == "HarmonicBondForce":
            for bond_idx in range(force.getNumBonds()):
                f = force.getBondParameters(bond_idx)
                idx1 = f[0]
                idx2 = f[1]
                if (
                    idx1 in ionic_liquid.residues[0].atom_idxs
                    and idx2 in ionic_liquid.residues[0].atom_idxs
                ):
                    parm_lambda_00.append(f)

    # update HarmonicBondForce
    int_force_0a = ionic_liquid.residues[0]._get_HarmonicBondForce_parameters_at_lambda(
        0.5
    )
    ionic_liquid.residues[0]._set_HarmonicBondForce_parameters(int_force_0a)
    print("Lambda: 0.5")
    parm_lambda_05 = []
    for force in ionic_liquid.system.getForces():
        if type(force).__name__ == "HarmonicBondForce":
            for bond_idx in range(force.getNumBonds()):
                f = force.getBondParameters(bond_idx)
                idx1 = f[0]
                idx2 = f[1]
                if (
                    idx1 in ionic_liquid.residues[0].atom_idxs
                    and idx2 in ionic_liquid.residues[0].atom_idxs
                ):
                    parm_lambda_05.append(f)
    # update HarmonicBondForce
    int_force_0a = ionic_liquid.residues[0]._get_HarmonicBondForce_parameters_at_lambda(
        1.0
    )
    ionic_liquid.residues[0]._set_HarmonicBondForce_parameters(
        int_force_0a,
    )
    print("Lambda: 1.0")
    parm_lambda_10 = []
    for force in ionic_liquid.system.getForces():
        if type(force).__name__ == "HarmonicBondForce":
            for bond_idx in range(force.getNumBonds()):
                f = force.getBondParameters(bond_idx)
                idx1 = f[0]
                idx2 = f[1]
                if (
                    idx1 in ionic_liquid.residues[0].atom_idxs
                    and idx2 in ionic_liquid.residues[0].atom_idxs
                ):
                    parm_lambda_10.append(f)

    assert parm_lambda_00 != parm_lambda_05
    assert parm_lambda_00[5][3] != parm_lambda_05[5][3]
    for i, j, k in zip(parm_lambda_00, parm_lambda_05, parm_lambda_10):
        assert i[2]._value * 0.5 + k[2]._value * 0.5 == j[2]._value
        assert i[3]._value * 0.5 + k[3]._value * 0.5 == j[3]._value

    ##################################################
    ##################################################
    # test set*parameters HarmonicAngleForce
    print("Testing HarmonicAngleForce")
    print("Lambda: 0.0")
    parm_lambda_00 = []
    for force in ionic_liquid.system.getForces():
        if type(force).__name__ == "HarmonicAngleForce":
            for bond_idx in range(force.getNumAngles()):
                f = force.getAngleParameters(bond_idx)
                idx1 = f[0]
                idx2 = f[1]
                idx3 = f[2]
                if (
                    idx1 in ionic_liquid.residues[0].atom_idxs
                    and idx2 in ionic_liquid.residues[0].atom_idxs
                    and idx3 in ionic_liquid.residues[0].atom_idxs
                ):
                    parm_lambda_00.append(f)

    # update HarmonicAngleForce
    int_force_0a = ionic_liquid.residues[
        0
    ]._get_HarmonicAngleForce_parameters_at_lambda(0.5)
    ionic_liquid.residues[0]._set_HarmonicAngleForce_parameters(int_force_0a)
    print("Lambda: 0.5")
    parm_lambda_05 = []
    for force in ionic_liquid.system.getForces():
        if type(force).__name__ == "HarmonicAngleForce":
            for bond_idx in range(force.getNumAngles()):
                f = force.getAngleParameters(bond_idx)
                idx1 = f[0]
                idx2 = f[1]
                idx3 = f[2]
                if (
                    idx1 in ionic_liquid.residues[0].atom_idxs
                    and idx2 in ionic_liquid.residues[0].atom_idxs
                    and idx3 in ionic_liquid.residues[0].atom_idxs
                ):
                    parm_lambda_05.append(f)
    # update HarmonicAngleForce
    int_force_0a = ionic_liquid.residues[
        0
    ]._get_HarmonicAngleForce_parameters_at_lambda(1.0)
    ionic_liquid.residues[0]._set_HarmonicAngleForce_parameters(int_force_0a)
    print("Lambda: 1.0")
    parm_lambda_10 = []
    for force in ionic_liquid.system.getForces():
        if type(force).__name__ == "HarmonicAngleForce":
            for bond_idx in range(force.getNumAngles()):
                f = force.getAngleParameters(bond_idx)
                idx1 = f[0]
                idx2 = f[1]
                idx3 = f[2]
                if (
                    idx1 in ionic_liquid.residues[0].atom_idxs
                    and idx2 in ionic_liquid.residues[0].atom_idxs
                    and idx3 in ionic_liquid.residues[0].atom_idxs
                ):
                    parm_lambda_10.append(f)

    assert parm_lambda_00 != parm_lambda_05
    assert parm_lambda_00[5][3] != parm_lambda_05[5][3]
    for i, j, k in zip(parm_lambda_00, parm_lambda_05, parm_lambda_10):
        assert i[3]._value * 0.5 + k[3]._value * 0.5 == j[3]._value
        assert i[4]._value * 0.5 + k[4]._value * 0.5 == j[4]._value

    ##################################################
    ##################################################
    # test set*parameters PeriodicTorsionForce
    print("Testing PeriodicTorsionForce")
    print("Lambda: 0.0")
    parm_lambda_00 = []
    for force in ionic_liquid.system.getForces():
        if type(force).__name__ == "PeriodicTorsionForce":
            for bond_idx in range(force.getNumTorsions()):
                f = force.getTorsionParameters(bond_idx)
                idx1 = f[0]
                idx2 = f[1]
                idx3 = f[2]
                idx4 = f[3]
                if (
                    idx1 in ionic_liquid.residues[0].atom_idxs
                    and idx2 in ionic_liquid.residues[0].atom_idxs
                    and idx3 in ionic_liquid.residues[0].atom_idxs
                    and idx4 in ionic_liquid.residues[0].atom_idxs
                ):
                    parm_lambda_00.append(f)

    # update PeriodicTorsionForce
    int_force_0a = ionic_liquid.residues[
        0
    ]._get_PeriodicTorsionForce_parameters_at_lambda(0.5)
    ionic_liquid.residues[0]._set_PeriodicTorsionForce_parameters(int_force_0a)
    print("Lambda: 0.5")
    parm_lambda_05 = []
    for force in ionic_liquid.system.getForces():
        if type(force).__name__ == "PeriodicTorsionForce":
            for bond_idx in range(force.getNumTorsions()):
                f = force.getTorsionParameters(bond_idx)
                idx1 = f[0]
                idx2 = f[1]
                idx3 = f[2]
                idx4 = f[3]
                if (
                    idx1 in ionic_liquid.residues[0].atom_idxs
                    and idx2 in ionic_liquid.residues[0].atom_idxs
                    and idx3 in ionic_liquid.residues[0].atom_idxs
                    and idx4 in ionic_liquid.residues[0].atom_idxs
                ):
                    parm_lambda_05.append(f)

    # update PeriodicTorsionForce
    int_force_0a = ionic_liquid.residues[
        0
    ]._get_PeriodicTorsionForce_parameters_at_lambda(1.0)
    ionic_liquid.residues[0]._set_PeriodicTorsionForce_parameters(int_force_0a)
    print("Lambda: 1.0")
    parm_lambda_10 = []
    for force in ionic_liquid.system.getForces():
        if type(force).__name__ == "PeriodicTorsionForce":
            for bond_idx in range(force.getNumTorsions()):
                f = force.getTorsionParameters(bond_idx)
                idx1 = f[0]
                idx2 = f[1]
                idx3 = f[2]
                idx4 = f[3]
                if (
                    idx1 in ionic_liquid.residues[0].atom_idxs
                    and idx2 in ionic_liquid.residues[0].atom_idxs
                    and idx3 in ionic_liquid.residues[0].atom_idxs
                    and idx4 in ionic_liquid.residues[0].atom_idxs
                ):
                    parm_lambda_10.append(f)

    assert parm_lambda_00 != parm_lambda_05
    assert parm_lambda_00[5][6] != parm_lambda_05[5][6]
    for i, j, k in zip(parm_lambda_00, parm_lambda_05, parm_lambda_10):
        assert i[6]._value * 0.5 + k[6]._value * 0.5 == j[6]._value
        # assert i[4]._value * 0.5 + k[4]._value * 0.5 == j[4]._value

    ##################################################
    ##################################################
    # test set*parameters CustomTorsionForce
    print("Testing CustomTorsionForce")
    print("Lambda: 0.0")
    parm_lambda_00 = []
    for force in ionic_liquid.system.getForces():
        if type(force).__name__ == "CustomTorsionForce":
            for torsion_idx in range(force.getNumTorsions()):
                f = force.getTorsionParameters(torsion_idx)
                idx1 = f[0]
                idx2 = f[1]
                idx3 = f[2]
                idx4 = f[3]
                if (
                    idx1 in ionic_liquid.residues[20].atom_idxs
                    and idx2 in ionic_liquid.residues[20].atom_idxs
                    and idx3 in ionic_liquid.residues[20].atom_idxs
                    and idx4 in ionic_liquid.residues[20].atom_idxs
                ):
                    parm_lambda_00.append(f)

    # update CustomTorsionForce
    int_force_0a = ionic_liquid.residues[
        20
    ]._get_CustomTorsionForce_parameters_at_lambda(0.5)
    ionic_liquid.residues[20]._set_CustomTorsionForce_parameters(
        int_force_0a,
    )
    print("Lambda: 0.5")
    parm_lambda_05 = []
    for force in ionic_liquid.system.getForces():
        if type(force).__name__ == "CustomTorsionForce":
            for bond_idx in range(force.getNumTorsions()):
                f = force.getTorsionParameters(bond_idx)
                idx1 = f[0]
                idx2 = f[1]
                idx3 = f[2]
                idx4 = f[3]
                if (
                    idx1 in ionic_liquid.residues[20].atom_idxs
                    and idx2 in ionic_liquid.residues[20].atom_idxs
                    and idx3 in ionic_liquid.residues[20].atom_idxs
                    and idx4 in ionic_liquid.residues[20].atom_idxs
                ):
                    parm_lambda_05.append(f)

    # update CustomTorsionForce
    int_force_0a = ionic_liquid.residues[
        20
    ]._get_CustomTorsionForce_parameters_at_lambda(1.0)
    ionic_liquid.residues[20]._set_CustomTorsionForce_parameters(
        int_force_0a,
    )
    print("Lambda: 1.0")
    parm_lambda_10 = []
    for force in ionic_liquid.system.getForces():
        if type(force).__name__ == "CustomTorsionForce":
            for bond_idx in range(force.getNumTorsions()):
                f = force.getTorsionParameters(bond_idx)
                idx1 = f[0]
                idx2 = f[1]
                idx3 = f[2]
                idx4 = f[3]
                if (
                    idx1 in ionic_liquid.residues[20].atom_idxs
                    and idx2 in ionic_liquid.residues[20].atom_idxs
                    and idx3 in ionic_liquid.residues[20].atom_idxs
                    and idx4 in ionic_liquid.residues[20].atom_idxs
                ):
                    parm_lambda_10.append(f)
    assert parm_lambda_00 != parm_lambda_10
    # assert parm_lambda_00[0][6] != parm_lambda_05[5][6]
    for i, j, k in zip(parm_lambda_00, parm_lambda_05, parm_lambda_10):
        assert i[0] * 0.5 + k[0] * 0.5 == j[0]

    ###################################################################
    ###################################################################
    # test set*parameters DrudeForce
    print("Testing DrudeForce")
    print("Lambda: 0.0")
    parm_lambda_00_charges_pol = []
    parm_lambda_00_thole = []
    for force in ionic_liquid.system.getForces():
        if type(force).__name__ == "DrudeForce":
            for drude_idx in range(force.getNumParticles()):
                f = force.getParticleParameters(drude_idx)
                idx1 = f[0]
                idx2 = f[1]
                # idx3 = f[2]
                # idx4 = f[3]
                # idx5 = f[4]
                if (
                    idx1 in ionic_liquid.residues[0].atom_idxs
                    and idx2 in ionic_liquid.residues[0].atom_idxs
                ):
                    parm_lambda_00_charges_pol.append(f)
            for drude_idx in range(force.getNumScreenedPairs()):
                f = force.getScreenedPairParameters(drude_idx)
                idx1 = f[0]
                idx2 = f[1]
                if (
                    idx1 in ionic_liquid.residues[0].atom_idxs
                    and idx2 in ionic_liquid.residues[0].atom_idxs
                ):
                    parm_lambda_00_thole.append(f)
    parm_lambda_00 = [parm_lambda_00_charges_pol, parm_lambda_00_thole]

    # update DrudeForce
    int_force_0a = ionic_liquid.residues[0]._get_DrudeForce_parameters_at_lambda(0.5)
    ionic_liquid.residues[0]._set_DrudeForce_parameters(
        int_force_0a,
    )
    print("Lambda: 0.5")
    parm_lambda_05_charges_pol = []
    parm_lambda_05_thole = []
    for force in ionic_liquid.system.getForces():
        if type(force).__name__ == "DrudeForce":
            for drude_idx in range(force.getNumParticles()):
                f = force.getParticleParameters(drude_idx)
                idx1 = f[0]
                idx2 = f[1]
                # idx3 = f[2]
                # idx4 = f[3]
                # idx5 = f[4]
                if (
                    idx1 in ionic_liquid.residues[0].atom_idxs
                    and idx2 in ionic_liquid.residues[0].atom_idxs
                ):
                    parm_lambda_05_charges_pol.append(f)
            for drude_idx in range(force.getNumScreenedPairs()):
                f = force.getScreenedPairParameters(drude_idx)
                idx1 = f[0]
                idx2 = f[1]
                if (
                    idx1 in ionic_liquid.residues[0].atom_idxs
                    and idx2 in ionic_liquid.residues[0].atom_idxs
                ):
                    parm_lambda_05_thole.append(f)
    parm_lambda_05 = [parm_lambda_05_charges_pol, parm_lambda_05_thole]

    # update DrudeForce
    int_force_0a = ionic_liquid.residues[0]._get_DrudeForce_parameters_at_lambda(1.0)
    ionic_liquid.residues[0]._set_DrudeForce_parameters(
        int_force_0a,
    )
    print("Lambda: 1.0")
    parm_lambda_10_charges_pol = []
    parm_lambda_10_thole = []
    for force in ionic_liquid.system.getForces():
        if type(force).__name__ == "DrudeForce":
            for drude_idx in range(force.getNumParticles()):
                f = force.getParticleParameters(drude_idx)
                idx1 = f[0]
                idx2 = f[1]
                # idx3 = f[2]
                # idx4 = f[3]
                # idx5 = f[4]
                if (
                    idx1 in ionic_liquid.residues[0].atom_idxs
                    and idx2 in ionic_liquid.residues[0].atom_idxs
                ):
                    parm_lambda_10_charges_pol.append(f)
            for drude_idx in range(force.getNumScreenedPairs()):
                f = force.getScreenedPairParameters(drude_idx)
                idx1 = f[0]
                idx2 = f[1]
                if (
                    idx1 in ionic_liquid.residues[0].atom_idxs
                    and idx2 in ionic_liquid.residues[0].atom_idxs
                ):
                    parm_lambda_05_thole.append(f)
    parm_lambda_10 = [parm_lambda_10_charges_pol, parm_lambda_10_thole]

    assert parm_lambda_00 != parm_lambda_05
    # charges, pol
    for i, j, k in zip(parm_lambda_00[0], parm_lambda_05[0], parm_lambda_10[0]):
        assert i[5]._value * 0.5 + k[5]._value * 0.5 == j[5]._value
        assert i[6]._value * 0.5 + k[6]._value * 0.5 == j[6]._value
    # thole
    for i, j, k in zip(parm_lambda_00[1], parm_lambda_05[1], parm_lambda_10[1]):
        assert i[3] * 0.5 + k[3] * 0.5 == j[3]


@pytest.mark.skipif(
    os.getenv("CI") == "true",
    reason="Will fail sporadicaly.",
)
def test_single_update(caplog):
    # caplog.set_level(logging.DEBUG)

    # simulation = generate_im1h_oac_system()
    simulation = generate_small_box(use_plugin=False)
    # get ionic liquid templates
    allowed_updates = {}
    allowed_updates[frozenset(["IM1H", "OAC"])] = {"r_max": 0.16, "prob": 1}
    allowed_updates[frozenset(["IM1", "HOAC"])] = {"r_max": 0.16, "prob": 1}

    templates = ProtexTemplates([OAC_HOAC, IM1H_IM1], (allowed_updates))
    # wrap system in IonicLiquidSystem
    ionic_liquid = ProtexSystem(simulation, templates)
    ionic_liquid.simulation.minimizeEnergy(maxIterations=500)
    ionic_liquid.simulation.step(500)

    update = NaiveMCUpdate(ionic_liquid, all_forces=True)
    # initialize state update class
    state_update = StateUpdate(update)
    pos = state_update.ionic_liquid.simulation.context.getState(
        getPositions=True
    ).getPositions(asNumpy=True)
    # check that we have all atoms
    assert len(pos) == 1800
    # check properties of residue that will be tested
    idx1 = 0
    idx2 = 20
    assert state_update.ionic_liquid.residues[idx1].current_name == "IM1H"
    assert state_update.ionic_liquid.residues[idx1].original_name == "IM1H"
    assert state_update.ionic_liquid.residues[idx1].current_charge == 1.00
    assert state_update.ionic_liquid.residues[idx1].endstate_charge == 1

    assert state_update.ionic_liquid.residues[idx2].current_name == "OAC"
    assert state_update.ionic_liquid.residues[idx2].original_name == "OAC"
    assert state_update.ionic_liquid.residues[idx2].current_charge == -1.00
    assert state_update.ionic_liquid.residues[idx2].endstate_charge == -1

    candidate_pairs = [
        (
            state_update.ionic_liquid.residues[idx1],
            state_update.ionic_liquid.residues[idx2],
        )
    ]
    ###### update
    state_update.updateMethod._update(candidate_pairs, 2)

    assert state_update.ionic_liquid.residues[idx1].current_name == "IM1"
    assert state_update.ionic_liquid.residues[idx1].original_name == "IM1H"
    assert state_update.ionic_liquid.residues[idx1].endstate_charge == 0
    assert state_update.ionic_liquid.residues[idx2].current_charge == 0.00

    assert state_update.ionic_liquid.residues[idx2].current_name == "HOAC"
    assert state_update.ionic_liquid.residues[idx2].original_name == "OAC"
    assert state_update.ionic_liquid.residues[idx2].endstate_charge == 0
    assert state_update.ionic_liquid.residues[idx2].current_charge == 0.00

    ###### update
    state_update.updateMethod._update(candidate_pairs, 2)

    assert state_update.ionic_liquid.residues[idx1].current_name == "IM1H"
    assert state_update.ionic_liquid.residues[idx1].original_name == "IM1H"
    assert state_update.ionic_liquid.residues[idx1].endstate_charge == 1
    assert state_update.ionic_liquid.residues[idx1].current_charge == 1

    assert state_update.ionic_liquid.residues[idx2].current_name == "OAC"
    assert state_update.ionic_liquid.residues[idx2].original_name == "OAC"
    assert state_update.ionic_liquid.residues[idx2].endstate_charge == -1
    assert state_update.ionic_liquid.residues[idx2].current_charge == -1


@pytest.mark.skipif(
    os.getenv("CI") == "true",
    reason="Will fail sporadicaly.",
)
def test_check_updated_charges(caplog, tmp_path):
    caplog.set_level(logging.DEBUG)

    # simulation = generate_im1h_oac_system()
    simulation = generate_small_box(use_plugin=False)
    # get ionic liquid templates
    allowed_updates = {}
    allowed_updates[frozenset(["IM1H", "OAC"])] = {"r_max": 0.16, "prob": 1}
    allowed_updates[frozenset(["IM1", "HOAC"])] = {"r_max": 0.16, "prob": 1}

    templates = ProtexTemplates([OAC_HOAC, IM1H_IM1], (allowed_updates))
    # wrap system in IonicLiquidSystem
    ionic_liquid = ProtexSystem(simulation, templates)

    update = NaiveMCUpdate(ionic_liquid)
    # initialize state update class
    state_update = StateUpdate(update)
    # define mutation
    idx1, idx2 = 0, 20

    candidate_pairs = [
        {
            state_update.ionic_liquid.residues[idx1],
            state_update.ionic_liquid.residues[idx2],
        }
    ]

    state_update.write_charges(f"{tmp_path}/output_initial1.txt")
    par_initial = state_update.get_charges()
    state_update.updateMethod._update(candidate_pairs, 21)
    par_after_first_update = state_update.get_charges()
    state_update.updateMethod._update(candidate_pairs, 21)
    par_after_second_update = state_update.get_charges()

    print("####################################")
    print("Comparing intial charges with first update")
    print("####################################")
    for (idx1, atom1, charge1), (idx2, atom2, charge2) in zip(
        par_initial, par_after_first_update
    ):
        if charge1._value != charge2._value:
            print(
                f"{atom1.residue.name}:{atom1.residue.id}:{atom1.name}:{charge1._value}, {atom2.residue.name}:{atom2.residue.id}:{atom2.name}:{charge2._value}"
            )
    assert par_initial != par_after_first_update

    print("####################################")
    print("Comparing intial charges with second update")
    print("####################################")
    for (idx1, atom1, charge1), (idx2, atom2, charge2) in zip(
        par_initial, par_after_second_update
    ):
        if charge1._value != charge2._value:
            print(
                f"{atom1.residue.name}:{atom1.residue.id}:{atom1.name}:{charge1._value}, {atom2.residue.name}:{atom2.residue.id}:{atom2.name}:{charge2._value}"
            )
    assert par_after_first_update != par_after_second_update
    assert par_initial == par_after_second_update


@pytest.mark.skipif(
    os.getenv("CI") == "true",
    reason="Takes too long for github actions",
)
def test_transfer_with_distance_matrix(tmp_path):
    simulation = generate_im1h_oac_system()
    # get ionic liquid templates
    allowed_updates = {}
    allowed_updates[frozenset(["IM1H", "OAC"])] = {"r_max": 0.16, "prob": 1}
    allowed_updates[frozenset(["IM1", "HOAC"])] = {"r_max": 0.16, "prob": 1}

    templates = ProtexTemplates([OAC_HOAC, IM1H_IM1], (allowed_updates))
    # wrap system in IonicLiquidSystem
    ionic_liquid = ProtexSystem(simulation, templates)

    update = NaiveMCUpdate(ionic_liquid)
    # initialize state update class
    state_update = StateUpdate(update)
    state_update.write_charges(f"{tmp_path}/output_initial.txt")
    par_initial = state_update.get_charges()
    state_update.get_num_residues()
    # print(res_dict)
    for residue in ionic_liquid.residues:
        current_charge = 0
        for idx in residue.atom_idxs:
            current_charge += par_initial[idx][2]._value
        if not np.round(current_charge) == residue.endstate_charge:
            raise RuntimeError(
                f"{residue.residue.id=},{residue.current_name=},{residue.original_name=},{current_charge=},{residue.current_charge=}"
            )

    ##############################
    ###### FIRST UPDATE
    ##############################

    candidate_pairs1 = state_update.update()
    par_after_first_update = state_update.get_charges()
    state_update.get_num_residues()

    for residue in ionic_liquid.residues:
        current_charge = 0
        atoms = []
        # print(f"{residue.current_name=}")
        for idx in residue.atom_idxs:
            current_charge += par_after_first_update[idx][2]._value
            atoms.append(par_after_first_update[idx][1])
        if not np.round(current_charge) == residue.current_charge:
            # print(atoms)
            raise RuntimeError(
                f"{residue.residue.id=},{residue.current_name=},{residue.original_name=},{current_charge=},{residue.current_charge=}"
            )

    ##############################
    ###### SECOND UPDATE
    #############################
    state_update.update()
    par_after_second_update = state_update.get_charges()
    state_update.get_num_residues()

    for residue in ionic_liquid.residues:
        current_charge = 0
        for idx in residue.atom_idxs:
            current_charge += par_after_second_update[idx][2]._value
        if not np.round(current_charge) == residue.current_charge:
            raise RuntimeError(
                f"{residue.residue.id=},{residue.current_name=},{residue.original_name=},{current_charge=},{residue.current_charge=}"
            )

    # Number of atoms is constant
    assert (
        len(par_initial)
        == len(par_after_first_update)
        == len(par_after_second_update)
        == 18000
    )
    # check that total charge remains constant
    total_charge_init, total_charge_first, total_charge_second = 0.0, 0.0, 0.0
    # print(candidate_pairs1)
    r1, r2 = candidate_pairs1[0]
    print(r1.current_name)
    print(r2.current_name)

    for (idx1, atom1, charge1), (idx2, atom2, charge2), (idx3, atom3, charge3) in zip(
        par_initial, par_after_first_update, par_after_second_update
    ):
        # if charge1._value != charge2._value or charge2._value != charge3._value:
        # print(f"{charge1._value=},{charge2._value=}, {charge3._value=}")
        total_charge_init += charge1._value
        total_charge_first += charge2._value
        total_charge_second += charge3._value
    print(f"{total_charge_init=}, {total_charge_first=}, {total_charge_second=}")

    # Total charge should be 0
    assert np.isclose(total_charge_init, 0.0)
    assert np.isclose(total_charge_first, 0.0)
    assert np.isclose(total_charge_second, 0.0)

    for _ in range(5):
        state_update.update(2)


@pytest.mark.skipif(
    os.getenv("CI") == "true",
    reason="Will fail sporadicaly.",
)
def test_updates(caplog):
    caplog.set_level(logging.DEBUG)

<<<<<<< HEAD
    # simulation = generate_im1h_oac_system()
=======
    #simulation = generate_im1h_oac_system()
>>>>>>> 7d7b2fc7
    simulation = generate_small_box(use_plugin=True)
    allowed_updates = {}
    # allowed updates according to simple protonation scheme
    allowed_updates[frozenset(["IM1H", "OAC"])] = {
        "r_max": 0.16,
        "prob": 1,
    }  # r_max in nanometer, prob between 0 and 1
    allowed_updates[frozenset(["IM1", "HOAC"])] = {"r_max": 0.16, "prob": 1}
    allowed_updates[frozenset(["IM1H", "IM1"])] = {"r_max": 0.16, "prob": 1}
    allowed_updates[frozenset(["HOAC", "OAC"])] = {"r_max": 0.16, "prob": 1}
    print(allowed_updates.keys())
    # get ionic liquid templates
    templates = ProtexTemplates([OAC_HOAC, IM1H_IM1], (allowed_updates))
    # wrap system in IonicLiquidSystem
    ionic_liquid = ProtexSystem(simulation, templates)
    pars = []
    update = NaiveMCUpdate(ionic_liquid)
    # initialize state update class
    state_update = StateUpdate(update)
    # ionic_liquid.simulation.minimizeEnergy(maxIterations=200)
    ionic_liquid.simulation.step(50)

    for _ in range(5):
        ionic_liquid.simulation.step(100)
        pars.append(state_update.get_charges())
        candidate_pairs = state_update.update(2)

        print(candidate_pairs)


def test_adapt_probabilities(caplog):
    # simulation = generate_im1h_oac_system()
    simulation = generate_small_box(use_plugin=False)
    allowed_updates = {}
    # allowed updates according to simple protonation scheme
    allowed_updates[frozenset(["IM1H", "OAC"])] = {
        "r_max": 0.16,
        "prob": 1,
    }  # r_max in nanometer, prob between 0 and 1
    # allowed_updates[frozenset(["IM1", "HOAC"])] = {"r_max": 0.16, "prob": 1}
    # get ionic liquid templates
    templates = ProtexTemplates([OAC_HOAC, IM1H_IM1], (allowed_updates))
    # wrap system in IonicLiquidSystem
    ionic_liquid = ProtexSystem(simulation, templates)
    caplog.set_level(logging.DEBUG)
    # check that residue and frozeset match
    try:
        to_adapt = [("OAC", 15, frozenset(["IM1H", "HOAC"]))]
        update = NaiveMCUpdate(ionic_liquid, to_adapt)
        update._adapt_probabilities(to_adapt)
    except AssertionError as e:
        print("Check 1")
        print(e)
    # check that not duplicate sets
    try:
        to_adapt = [
            ("OAC", 15, frozenset(["IM1H", "OAC"])),
            ("OAC", 14, frozenset(["IM1H", "OAC"])),
        ]
        update = NaiveMCUpdate(ionic_liquid, to_adapt)
        update._adapt_probabilities(to_adapt)
    except AssertionError as e:
        print("Check 2")
        print(e)
    # check that set is an allowed update set
    try:
        to_adapt = [("HOAC", 35, frozenset(["IM1", "HOAC"]))]
        update = NaiveMCUpdate(ionic_liquid, to_adapt)
        update._adapt_probabilities(to_adapt)
    except RuntimeError as e:
        print("Check 3")
        print(e)


# @pytest.mark.skipif(
#     os.getenv("CI") == "true",
#     reason="Skipping tests that cannot pass in github actions",
# )
def test_dry_updates(caplog):
    caplog.set_level(logging.DEBUG)

    # simulation = generate_im1h_oac_system()
    simulation = generate_small_box(use_plugin=False)
    # get ionic liquid templates
    allowed_updates = {}
    # allowed updates according to simple protonation scheme
    allowed_updates[frozenset(["IM1H", "OAC"])] = {"r_max": 0.16, "prob": 1}
    allowed_updates[frozenset(["IM1", "HOAC"])] = {"r_max": 0.16, "prob": 1}
    allowed_updates[frozenset(["IM1H", "IM1"])] = {"r_max": 0.16, "prob": 1}
    allowed_updates[frozenset(["HOAC", "OAC"])] = {"r_max": 0.16, "prob": 1}
    print(allowed_updates.keys())
    templates = ProtexTemplates(
        # [OAC_HOAC_chelpg, IM1H_IM1_chelpg], (set(["IM1H", "OAC"]), set(["IM1", "HOAC"]))
        [OAC_HOAC, IM1H_IM1],
        (allowed_updates),
    )
    # wrap system in IonicLiquidSystem
    ionic_liquid = ProtexSystem(simulation, templates)
    pars = []
    update = NaiveMCUpdate(ionic_liquid)
    # initialize state update class
    state_update = StateUpdate(update)
    ionic_liquid.simulation.minimizeEnergy(maxIterations=200)
    ionic_liquid.simulation.step(200)

    for _ in range(1):
        ionic_liquid.simulation.step(200)
        distance_dict, res_dict = state_update._get_positions_for_mutation_sites()
        # propose the update candidates based on distances
        state_update._print_start()
        candidate_pairs = state_update._propose_candidate_pair(distance_dict, res_dict)
        print(f"{candidate_pairs=}, {len(candidate_pairs)=}")
        state_update._print_stop()
        pars.append(state_update.get_charges())


def test_equivalence_pair1213_thole(tmp_path):
    def build_pair_12_13_list(topology):
        pair_12_set = set()
        pair_13_set = set()
        for bond in topology.bonds():
            a1, a2 = bond.atom1, bond.atom2
            if "H" not in a1.name and "H" not in a2.name:
                pair = (
                    min(a1.index, a2.index),
                    max(a1.index, a2.index),
                )
                pair_12_set.add(pair)
        for a in pair_12_set:
            for b in pair_12_set:
                shared = set(a).intersection(set(b))
                if len(shared) == 1:
                    pair = tuple(sorted(set(list(a) + list(b)) - shared))
                    pair_13_set.add(pair)
                    # there were duplicates in pair_13_set, e.g. (1,3) and (3,1), needs to be sorted

        # self.pair_12_list = list(sorted(pair_12_set))
        # self.pair_13_list = list(sorted(pair_13_set - pair_12_set))
        # self.pair_12_13_list = self.pair_12_list + self.pair_13_list
        # change to return the list and set the parameters in the init method?
        pair_12_list = list(sorted(pair_12_set))
        pair_13_list = list(sorted(pair_13_set - pair_12_set))
        pair_12_13_list = pair_12_list + pair_13_list
        return pair_12_13_list
    simulation = generate_small_box(use_plugin=False)
    allowed_updates = {}
    allowed_updates[frozenset(["IM1H", "OAC"])] = {"r_max": 0.16, "prob": 1}
    allowed_updates[frozenset(["IM1", "HOAC"])] = {"r_max": 0.16, "prob": 1}
    templates = ProtexTemplates([OAC_HOAC, IM1H_IM1], (allowed_updates))
    ionic_liquid = ProtexSystem(simulation, templates)
    pair_12_13_list = build_pair_12_13_list(ionic_liquid.topology)

    idx1 = 1
    thole_before_list = []
    thole_before_list_pm = []
    for force in ionic_liquid.system.getForces():
        if type(force).__name__ == "DrudeForce":
            particle_map = {}
            for drude_id in range(force.getNumParticles()):
                f = force.getParticleParameters(drude_id)
                idx11 = f[0]  # drude
                #idx22 = f[1]  # parentatom
                particle_map[drude_id] = idx11
            assert (
                len(pair_12_13_list)
                == force.getNumScreenedPairs()
            )
            for drude_id in range(force.getNumScreenedPairs()):
                f = force.getScreenedPairParameters(drude_id)
                idx11 = f[0]
                idx22 = f[1]
                drude1pm = particle_map[idx11]
                drude2pm = particle_map[idx22]
                parent1, parent2 = pair_12_13_list[drude_id]
                drude1, drude2 = parent1 + 1, parent2 + 1
                #d = (drude1, drude2)
                #dpm = (drude1pm,drude2pm)
                #print(f"{d=}, {dpm=}")
                assert drude1 == drude1pm
                assert drude2 == drude2pm
                if (
                    drude1 in ionic_liquid.residues[idx1].atom_idxs
                    and drude2 in ionic_liquid.residues[idx1].atom_idxs
                ):
                    thole_before_list.append(f)
                if (
                    drude1pm in ionic_liquid.residues[idx1].atom_idxs
                    and drude2pm in ionic_liquid.residues[idx1].atom_idxs
                ):
                    thole_before_list_pm.append(f)
    for thole, tholepm in zip(thole_before_list, thole_before_list_pm):
        assert thole == tholepm
        #print(f"{thole=}, {tholepm=}")

@pytest.mark.skipif(
    os.getenv("CI") == "true",
    reason="Will fail sporadicaly.",
)
def test_parameters_after_update(tmp_path):
    simulation = generate_im1h_oac_system()
    # simulation = generate_small_box()
    # get ionic liquid templates
    allowed_updates = {}
    allowed_updates[frozenset(["IM1H", "OAC"])] = {"r_max": 0.16, "prob": 1}
    allowed_updates[frozenset(["IM1", "HOAC"])] = {"r_max": 0.16, "prob": 1}

    templates = ProtexTemplates([OAC_HOAC, IM1H_IM1], (allowed_updates))
    # wrap system in IonicLiquidSystem
    ionic_liquid = ProtexSystem(simulation, templates)
    ionic_liquid.simulation.reporters.append(
        DCDReporter(f"{tmp_path}/test_transfer.dcd", 1)
    )
    ionic_liquid.simulation.reporters.append(
        StateDataReporter(
            f"{tmp_path}/test_transfer.out",
            1,
            step=True,
            time=True,
            potentialEnergy=True,
            kineticEnergy=True,
            totalEnergy=True,
            temperature=True,
            volume=True,
            density=True,
        )
    )
    # ionic_liquid.simulation.minimizeEnergy(maxIterations=500)
    ionic_liquid.simulation.step(50)

    update = NaiveMCUpdate(ionic_liquid)
    # initialize state update class
    state_update = StateUpdate(update)
    pos = state_update.ionic_liquid.simulation.context.getState(
        getPositions=True
    ).getPositions(asNumpy=True)
    # check that we have all atoms
    assert len(pos) == 18000
    # check properties of residue that will be tested
    idx1 = (
        150 + 150 + 89 - 1
    )  # soll IM1 mit residue.id=89 sein, da in residue list 0 based -> -1
    idx2 = 150 + 150 + 350 + 139 - 1  # HOAC 139
    assert state_update.ionic_liquid.residues[idx1].current_name == "IM1"
    assert state_update.ionic_liquid.residues[idx1].original_name == "IM1"
    assert state_update.ionic_liquid.residues[idx1].current_charge == 0.00
    assert state_update.ionic_liquid.residues[idx1].endstate_charge == 0

    assert state_update.ionic_liquid.residues[idx2].current_name == "HOAC"
    assert state_update.ionic_liquid.residues[idx2].original_name == "HOAC"
    assert state_update.ionic_liquid.residues[idx2].current_charge == 0.00
    assert state_update.ionic_liquid.residues[idx2].endstate_charge == 0

    # candidate_pairs = [
    #     (
    #         state_update.ionic_liquid.residues[idx1],
    #         state_update.ionic_liquid.residues[idx2],
    #     )
    # ]
    ###### update
    # state_update.updateMethod._update(candidate_pairs, 2)

    current_name = state_update.ionic_liquid.residues[idx1].current_name
    print("BEFORE START")
    print(f"{current_name=}")
    imp_before_list = []
    drude_before_list = []
    thole_before_list = []
    for force in ionic_liquid.system.getForces():
        if type(force).__name__ == "NonbondedForce":
            before_list = [
                force.getParticleParameters(idx)
                for idx in ionic_liquid.residues[idx1].atom_idxs
            ]

        #### Drude before ####
        if type(force).__name__ == "DrudeForce":
            particle_map = {}
            for drude_id in range(force.getNumParticles()):
                f = force.getParticleParameters(drude_id)
                idx11 = f[0]  # drude
                idx22 = f[1]  # parentatom
                particle_map[drude_id] = idx11
                if (
                    idx11 in ionic_liquid.residues[idx1].atom_idxs
                    and idx22 in ionic_liquid.residues[idx1].atom_idxs
                ):
                    drude_before_list.append(f)
            for drude_id in range(force.getNumScreenedPairs()):
                f = force.getScreenedPairParameters(drude_id)
                idx11 = f[0]
                idx22 = f[1]
                drude1 = particle_map[idx11]
                drude2 = particle_map[idx22]
                #parent1, parent2 = ionic_liquid.residues[idx1].pair_12_13_list[drude_id]
                #drude1, drude2 = parent1 + 1, parent2 + 1
                if (
                    drude1 in ionic_liquid.residues[idx1].atom_idxs
                    and drude2 in ionic_liquid.residues[idx1].atom_idxs
                ):
                    thole_before_list.append(f)

        ## IMPROPERS Before##
        if type(force).__name__ == "CustomTorsionForce":
            for torsion_id in range(force.getNumTorsions()):
                f = force.getTorsionParameters(torsion_id)

                if (
                    f[0] in ionic_liquid.residues[idx1].atom_idxs
                    and f[1] in ionic_liquid.residues[idx1].atom_idxs
                    and f[2] in ionic_liquid.residues[idx1].atom_idxs
                    and f[3] in ionic_liquid.residues[idx1].atom_idxs
                ):
                    imp_before_list.append(f)
    print("BEFORE END")

    state_update.update(2)
    ionic_liquid.simulation.step(100)

    print("AFTER START")
    print(f"{current_name=}")
    current_name = state_update.ionic_liquid.residues[idx1].current_name

    imp_after_list = []
    drude_after_list = []
    thole_after_list = []
    for force in ionic_liquid.system.getForces():
        if type(force).__name__ == "NonbondedForce":
            after_list = [
                force.getParticleParameters(idx)
                for idx in ionic_liquid.residues[idx1].atom_idxs
            ]

        #### Drude after ####
        if type(force).__name__ == "DrudeForce":
            particle_map = {}
            for drude_id in range(force.getNumParticles()):
                f = force.getParticleParameters(drude_id)
                idx11 = f[0]  # drude
                idx22 = f[1]  # parentatom
                particle_map[drude_id] = idx11
                if (
                    idx11 in ionic_liquid.residues[idx1].atom_idxs
                    and idx22 in ionic_liquid.residues[idx1].atom_idxs
                ):
                    drude_after_list.append(f)
            for drude_id in range(force.getNumScreenedPairs()):
                f = force.getScreenedPairParameters(drude_id)
                idx11 = f[0]
                idx22 = f[1]
                drude1 = particle_map[idx11]
                drude2 = particle_map[idx22]
                #parent1, parent2 = ionic_liquid.residues[idx1].pair_12_13_list[drude_id]
                #drude1, drude2 = parent1 + 1, parent2 + 1
                if (
                    drude1 in ionic_liquid.residues[idx1].atom_idxs
                    and drude2 in ionic_liquid.residues[idx1].atom_idxs
                ):
                    thole_after_list.append(f)

        ## IMPROPERS AFTER ##
        if type(force).__name__ == "CustomTorsionForce":
            for torsion_id in range(force.getNumTorsions()):
                f = force.getTorsionParameters(torsion_id)

                if (
                    f[0] in ionic_liquid.residues[idx1].atom_idxs
                    and f[1] in ionic_liquid.residues[idx1].atom_idxs
                    and f[2] in ionic_liquid.residues[idx1].atom_idxs
                    and f[3] in ionic_liquid.residues[idx1].atom_idxs
                ):
                    imp_after_list.append(f)
    print("AFTER END")
    # for residue in ionic_liquid.topology.residues():
    #     # if residue.id == 14:
    #     print(residue, residue.id)
    for (
        pos1,
        ((b_charge, b_epsilon, b_sigma), (a_charge, a_epsilon, a_sigma)),
    ) in enumerate(zip(before_list, after_list)):
        if b_charge != a_charge:
            print(f"Charge changed: {pos1=}, {b_charge=}, {a_charge=}")
        # if b_epsilon != a_epsilon:
        #     print(f"Epsilon changed: {pos1=}, {b_epsilon=}, {a_epsilon=}")
        # if b_sigma != a_sigma:
        #     print(f"Sigma changed: {pos1=}, {b_sigma=}, {a_sigma=}")

    print(f"{imp_before_list=}, {imp_after_list=}")

    for (
        pos,
        (
            (b_drude, b_parent, _, _, _, b_charge, b_pol, _, _),
            (a_drude, a_parent, _, _, _, a_charge, a_pol, _, _),
        ),
    ) in enumerate(zip(drude_before_list, drude_after_list)):
        if b_charge != a_charge:
            print(f"Charge changed: {pos=}, {b_charge=}, {a_charge=}")
        else:
            print(f"Charge NOT changed: {pos=}, {b_charge=}, {a_charge=}")
        # if b_pol != a_pol:
        #     print(f"Polarizability changed: {pos=}, {b_pol=}, {a_pol=}")
    for pos, ((b_1, b_2, b_thole), (a_1, a_2, a_thole)) in enumerate(
        zip(thole_before_list, thole_after_list)
    ):
        if b_thole != a_thole:
            print(f"Thole changed: {pos=}, {b_thole=}, {a_thole=}")
    for (
        pos,
        (
            (b1, b2, b3, b4, (b_k, b_psi0)),
            (a1, a2, a3, a4, (a_k, a_psi0)),
        ),
    ) in enumerate(zip(imp_before_list, imp_after_list)):
        if b_k != a_k:
            print(f"k changed: {pos=}, {b_k=}, {a_k=}")
        if b_psi0 != a_psi0:
            print(f"psi0 changed: {pos=}, {b_psi0=}, {a_psi0=}")

    assert state_update.ionic_liquid.residues[idx1].current_name == "IM1H"
    assert state_update.ionic_liquid.residues[idx1].original_name == "IM1"
    assert state_update.ionic_liquid.residues[idx1].endstate_charge == 1
    assert state_update.ionic_liquid.residues[idx1].current_charge == 1.00

    assert state_update.ionic_liquid.residues[idx2].current_name == "OAC"
    assert state_update.ionic_liquid.residues[idx2].original_name == "HOAC"
    assert state_update.ionic_liquid.residues[idx2].endstate_charge == -1
    assert state_update.ionic_liquid.residues[idx2].current_charge == -1.00

    ###### update
    # state_update.updateMethod._update(candidate_pairs, 2)
    # state_update.update(2)

    # assert state_update.ionic_liquid.residues[idx1].current_name == "IM1H"
    # assert state_update.ionic_liquid.residues[idx1].original_name == "IM1H"
    # assert state_update.ionic_liquid.residues[idx1].endstate_charge == 1
    # assert state_update.ionic_liquid.residues[idx1].current_charge == 1

    # assert state_update.ionic_liquid.residues[idx2].current_name == "OAC"
    # assert state_update.ionic_liquid.residues[idx2].original_name == "OAC"
    # assert state_update.ionic_liquid.residues[idx2].endstate_charge == -1
    # assert state_update.ionic_liquid.residues[idx2].current_charge == -1


# @pytest.mark.skipif(
#     os.getenv("CI") == "true",
#     reason="Will fail sporadicaly.",
# )
def test_pbc():
    # simulation = generate_im1h_oac_system()
    simulation = generate_small_box(use_plugin=False)
    # get ionic liquid templates
    allowed_updates = {}
    allowed_updates[frozenset(["IM1H", "OAC"])] = {"r_max": 0.16, "prob": 1}
    allowed_updates[frozenset(["IM1", "HOAC"])] = {"r_max": 0.16, "prob": 1}
    # allowed_updates[frozenset(["IM1H", "IM1"])] = {"r_max": 0.16, "prob": 1}
    # allowed_updates[frozenset(["HOAC", "OAC"])] = {"r_max": 0.16, "prob": 1}

    templates = ProtexTemplates([OAC_HOAC, IM1H_IM1], (allowed_updates))
    # wrap system in IonicLiquidSystem
    ionic_liquid = ProtexSystem(simulation, templates)

    boxl = ionic_liquid.boxlength.value_in_unit(nanometers)
    print(f"{boxl=}")

    update = NaiveMCUpdate(ionic_liquid)
    # initialize state update class
    state_update = StateUpdate(update)

    pos_list, res_list = state_update._get_positions_for_mutation_sites()

    # calculate distance matrix between the two molecules
    distance_matrix(pos_list, pos_list)
    # print(f"{distance[0]=}")

    from scipy.spatial.distance import cdist

    def _rPBC(coor1, coor2, boxl=ionic_liquid.boxlength.value_in_unit(nanometers)):
        dx = abs(coor1[0] - coor2[0])
        if dx > boxl / 2:
            dx = boxl - dx
        dy = abs(coor1[1] - coor2[1])
        if dy > boxl / 2:
            dy = boxl - dy
        dz = abs(coor1[2] - coor2[2])
        if dz > boxl / 2:
            dz = boxl - dz
        return np.sqrt(dx * dx + dy * dy + dz * dz)

    distance_pbc = cdist(pos_list, pos_list, _rPBC)
    # print(f"{distance_pbc[0]=}")
    # print(f"{distance_pbc[distance_pbc>boxl]=}")
    assert (
        len(distance_pbc[distance_pbc > boxl]) == 0
    ), "After correcting for PBC no distance should be larger than the boxlength"


@pytest.mark.skipif(
    os.getenv("CI") == "true",
    reason="Will fail sporadicaly.",
)
def test_single_im1h_oac():
    base = f"{protex.__path__[0]}/forcefield/single_pairs"

    simulation = generate_single_im1h_oac_system()
    # get ionic liquid templates
    allowed_updates = {}
    # set distance criterion in order to have both possible transfers
    # -> then in the end it is checked that the new residue has the same exception parameters than the old one
    allowed_updates[frozenset(["IM1H", "OAC"])] = {
        "r_max": 1.3,
        "prob": 1,
    }  # distance is about 1.23
    allowed_updates[frozenset(["IM1", "HOAC"])] = {
        "r_max": 0.2,
        "prob": 1,
    }  # distance is about 0.18 -> verformt sich total

    templates = ProtexTemplates([OAC_HOAC, IM1H_IM1], (allowed_updates))
    # wrap system in IonicLiquidSystem
    ionic_liquid = ProtexSystem(simulation, templates)
    ionic_liquid.simulation.reporters.append(
        DCDReporter(f"{base}/test_single_im1h_oac.dcd", 10)
    )
    ionic_liquid.simulation.reporters.append(
        StateDataReporter(
            f"{base}/test_single_im1h_oac.out",
            10,
            step=True,
            time=True,
            potentialEnergy=True,
            kineticEnergy=True,
            totalEnergy=True,
            temperature=True,
            volume=True,
            density=True,
        )
    )

    update = NaiveMCUpdate(ionic_liquid)
    # initialize state update class
    state_update = StateUpdate(update)
    pos = state_update.ionic_liquid.simulation.context.getState(
        getPositions=True
    ).getPositions(asNumpy=True)
    # check that we have all atoms
    assert len(pos) == 72

    exceptions_before = {}
    for force in ionic_liquid.system.getForces():
        if type(force).__name__ == "NonbondedForce":
            print(f"{force.getNumParticles()=}")
            print(f"{force.getNumExceptions()=}")
            for exc_idx in range(force.getNumExceptions()):
                # print(force.getExceptionParameters(exc_idx))
                (
                    index1,
                    index2,
                    chargeprod,
                    sigma,
                    epsilon,
                ) = force.getExceptionParameters(exc_idx)
                for i in range(4):  # 0: IM1H, 1: OAC, 2: IM1, 3: HOAC
                    if (
                        index1 in ionic_liquid.residues[i].atom_idxs
                        and index2 in ionic_liquid.residues[i].atom_idxs
                    ):
                        if (
                            ionic_liquid.residues[i].original_name
                            not in exceptions_before.keys()
                        ):
                            exceptions_before[
                                ionic_liquid.residues[i].original_name
                            ] = [
                                index1,
                                index2,
                                chargeprod,
                                sigma,
                                epsilon,
                            ]
                if ["IM1H", "OAC", "IM1", "HOAC"] == list(exceptions_before.keys()):
                    break

    ionic_liquid.simulation.step(100)

    state_update.update(2)

    ionic_liquid.simulation.step(1000)

    exceptions_after = {}
    for force in ionic_liquid.system.getForces():
        if type(force).__name__ == "NonbondedForce":
            print(f"{force.getNumParticles()=}")
            print(f"{force.getNumExceptions()=}")
            for exc_idx in range(force.getNumExceptions()):
                (
                    index1,
                    index2,
                    chargeprod,
                    sigma,
                    epsilon,
                ) = force.getExceptionParameters(exc_idx)
                for i in range(4):  # 0: IM1H, 1: OAC, 2: IM1, 3: HOAC
                    if (
                        index1 in ionic_liquid.residues[i].atom_idxs
                        and index2 in ionic_liquid.residues[i].atom_idxs
                    ):
                        if (
                            ionic_liquid.residues[i].current_name
                            not in exceptions_after.keys()
                        ):
                            exceptions_after[ionic_liquid.residues[i].current_name] = [
                                index1,
                                index2,
                                chargeprod,
                                sigma,
                                epsilon,
                            ]
                if ["IM1H", "OAC", "IM1", "HOAC"] == list(exceptions_after.keys()):
                    break
    assert sorted(exceptions_before) == sorted(exceptions_after)


def test_force_selection():
    simulation = generate_single_im1h_oac_system(use_plugin=False)
    allowed_updates = {}
    # allowed updates according to simple protonation scheme
    allowed_updates[frozenset(["IM1H", "OAC"])] = {
        "r_max": 0.16,
        "delta_e": 2.33,
    }  # r_max in nanometer, delta_e in kcal/mol
    allowed_updates[frozenset(["IM1", "HOAC"])] = {"r_max": 0.16, "delta_e": -2.33}
    # allowed_updates[frozenset(["IM1H", "IM1"])] = {"r_max": 0.16, "delta_e": 1.78}
    # allowed_updates[frozenset(["HOAC", "OAC"])] = {"r_max": 0.16, "delta_e": 0.68}
    # get ionic liquid templates
    templates = ProtexTemplates([OAC_HOAC, IM1H_IM1], (allowed_updates))
    # wrap system in IonicLiquidSystem
    ionic_liquid = ProtexSystem(simulation, templates)
    update = NaiveMCUpdate(ionic_liquid)
    assert update.allowed_forces == ["NonbondedForce", "DrudeForce"]
    update = NaiveMCUpdate(ionic_liquid, all_forces=False)
    assert update.allowed_forces == ["NonbondedForce", "DrudeForce"]
    update = NaiveMCUpdate(ionic_liquid, all_forces=True)
    assert update.allowed_forces == [
        "NonbondedForce",
        "DrudeForce",
        "HarmonicBondForce",
        "HarmonicAngleForce",
        "PeriodicTorsionForce",
        "CustomTorsionForce",
    ]


@pytest.mark.skipif(
    os.getenv("CI") == "true",
    reason="Will fail sporadicaly.",
)
def test_update_all_forces(caplog):
    caplog.set_level(logging.DEBUG)

    # simulation = generate_im1h_oac_system()
    simulation = generate_small_box(use_plugin=False)
    allowed_updates = {}
    # allowed updates according to simple protonation scheme
    allowed_updates[frozenset(["IM1H", "OAC"])] = {
        "r_max": 0.16,
        "prob": 1,
    }  # r_max in nanometer, prob between 0 and 1
    allowed_updates[frozenset(["IM1", "HOAC"])] = {"r_max": 0.16, "prob": 1}
    allowed_updates[frozenset(["IM1H", "IM1"])] = {"r_max": 0.16, "prob": 1}
    allowed_updates[frozenset(["HOAC", "OAC"])] = {"r_max": 0.16, "prob": 1}
    print(allowed_updates.keys())
    # get ionic liquid templates
    templates = ProtexTemplates([OAC_HOAC, IM1H_IM1], (allowed_updates))
    # wrap system in IonicLiquidSystem
    ionic_liquid = ProtexSystem(simulation, templates)
    # pars = []
    update = NaiveMCUpdate(ionic_liquid, all_forces=True)
    # initialize state update class
    state_update = StateUpdate(update)
    # ionic_liquid.simulation.minimizeEnergy(maxIterations=200)
    ionic_liquid.simulation.step(50)

    for _ in range(2):
        ionic_liquid.simulation.step(100)
        # pars.append(state_update.get_charges())
        candidate_pairs = state_update.update(2)
        print(candidate_pairs)


@pytest.mark.skipif(
    os.getenv("CI") == "true",
    reason="Will fail sporadicaly.",
)
def test_energy_before_after():
    def get_time_energy(simulation, print=False):
        time = simulation.context.getState().getTime()
        e_pot = simulation.context.getState(getEnergy=True).getPotentialEnergy()
        if print:
            print(f"time: {time}, e_pot: {e_pot}")
        return time, e_pot

    def save_il(ionic_liquid, number):
        ionic_liquid.write_psf(
            "protex/forcefield/dummy/im1h_oac_150_im1_hoac_350.psf",
            f"test_{number}.psf",
        )
        ionic_liquid.saveCheckpoint(f"test_{number}.rst")

    def load_sim(psf, rst):
        sim = generate_im1h_oac_system(psf_file=psf)
        sim.loadCheckpoint(rst)
        return sim

    def load_il(psf, rst, templates):
        sim = generate_im1h_oac_system(psf_file=psf)
        il = ProtexSystem(sim, templates)
        il.loadCheckpoint(rst)
        return il

    def print_force_contrib(simulation):
        for i, f in enumerate(simulation.system.getForces()):
            group = f.getForceGroup()
            state = simulation.context.getState(getEnergy=True, groups={group})
            print(f.getName(), state.getPotentialEnergy())

    sim0 = generate_im1h_oac_system()
    allowed_updates = {}
    # allowed updates according to simple protonation scheme
    allowed_updates[frozenset(["IM1H", "OAC"])] = {
        "r_max": 0.17,
        "prob": 1,
    }
    templates = ProtexTemplates([OAC_HOAC, IM1H_IM1], (allowed_updates))
    ionic_liquid = ProtexSystem(sim0, templates)
    update = NaiveMCUpdate(ionic_liquid, all_forces=True)
    state_update = StateUpdate(update)

    t_tmp, e_tmp = get_time_energy(ionic_liquid.simulation, print=False)
    t0, e0 = get_time_energy(sim0)
    assert t_tmp == t0
    assert e_tmp == e0
    save_il(ionic_liquid, 0)
    sim0_1 = load_sim("test_0.psf", "test_0.rst")
    t0_1, e0_1 = get_time_energy(sim0_1, print=False)
    assert t0 == t0_1
    print(e0, e0_1)
    np.testing.assert_almost_equal(e0._value, e0_1._value, 0)

    ionic_liquid.simulation.step(5)
    t1, e1 = get_time_energy(ionic_liquid.simulation)
    save_il(ionic_liquid, 1)
    sim1_1 = load_sim("test_1.psf", "test_1.rst")
    il1_1 = load_il("test_1.psf", "test_1.rst", templates)
    t1_1, e1_1 = get_time_energy(sim1_1)
    t1_2, e1_2 = get_time_energy(il1_1.simulation)
    print("Orig")
    print_force_contrib(ionic_liquid.simulation)
    print("Loaded")
    print_force_contrib(sim1_1)
    print("######")
    assert t1 == t1_1
    assert t1_1 == t1_2
    np.testing.assert_almost_equal(
        e1_2._value, e1_1._value, 0, err_msg=f"il {e1_2=} should be equal to {e1_1=}"
    )
    np.testing.assert_almost_equal(
        e1._value, e1_1._value, 0, err_msg=f"{e1=} should be equal to {e1_1=}"
    )

    state_update.update(2)
    t2, e2 = get_time_energy(ionic_liquid.simulation)
    save_il(ionic_liquid, 2)
    sim2_1 = load_sim("test_2.psf", "test_2.rst")
    t2_1, e2_1 = get_time_energy(sim2_1)
    print("Orig")
    print_force_contrib(ionic_liquid.simulation)
    print("Loaded")
    print_force_contrib(sim2_1)
    print("######")
    assert t2 == t2_1
    print(f"{e2=} should be equal to {e2_1=}")
    # np.testing.assert_almost_equal(e2._value, e2_1._value, 0)
    # assert e2 == e2_1, f"{e2=} should be equal to {e2_1=}"


@pytest.mark.skipif(
    os.getenv("CI") == "true",
    reason="Will fail sporadicaly.",
)
def test_single_energy_before_after(caplog):
    caplog.set_level(logging.DEBUG)

    def get_time_energy(simulation, print=False):
        time = simulation.context.getState().getTime()
        e_pot = simulation.context.getState(getEnergy=True).getPotentialEnergy()
        if print:
            print(f"time: {time}, e_pot: {e_pot}")
        return time, e_pot

    def save_il(ionic_liquid, number):
        ionic_liquid.write_psf(
            "protex/forcefield/single_pairs/im1h_oac_im1_hoac_1_secondtry.psf",
            f"test_{number}.psf",
        )
        ionic_liquid.saveCheckpoint(f"test_{number}.rst")

    def load_sim(psf, rst):
        sim = generate_single_im1h_oac_system(psf_file=psf)
        sim.loadCheckpoint(rst)
        return sim

    def load_il(psf, rst, templates):
        sim = generate_single_im1h_oac_system(psf_file=psf)
        il = ProtexSystem(sim, templates)
        il.loadCheckpoint(rst)
        return il

    def save_system(system, number):
        with open(f"system_{number}.xml", "w") as output:
            output.write(XmlSerializer.serialize(system))

    def load_system(number):
        with open(f"system_{number}.xml") as input:
            system = XmlSerializer.deserialize(input.read())
            return system

    def print_force_contrib(simulation):
        for i, f in enumerate(simulation.system.getForces()):
            group = f.getForceGroup()
            state = simulation.context.getState(getEnergy=True, groups={group})
            print(f.getName(), state.getPotentialEnergy())

    # integrator = VVIntegrator(
    integrator = DrudeNoseHooverIntegrator(
        300 * kelvin,
        10 / picoseconds,
        1 * kelvin,
        100 / picoseconds,
        0.0005 * picoseconds,
    )
    integrator.setMaxDrudeDistance(0.25 * angstroms)
    Platform.getPlatformByName("CUDA")
    dict(CudaPrecision="single")  # default is single

    sim0 = generate_single_im1h_oac_system()
    allowed_updates = {}
    # allowed updates according to simple protonation scheme
    allowed_updates[frozenset(["IM1H", "OAC"])] = {
        "r_max": 0.17,
        "prob": 1,
    }
    templates = ProtexTemplates([OAC_HOAC, IM1H_IM1], (allowed_updates))
    ionic_liquid = ProtexSystem(sim0, templates)
    update = NaiveMCUpdate(ionic_liquid, all_forces=True)
    state_update = StateUpdate(update)

    t_tmp, e_tmp = get_time_energy(ionic_liquid.simulation, print=False)
    t0, e0 = get_time_energy(sim0)
    assert t_tmp == t0
    assert e_tmp == e0
    save_il(ionic_liquid, 0)
    sim0_1 = load_sim("test_0.psf", "test_0.rst")
    t0_1, e0_1 = get_time_energy(sim0_1, print=False)
    assert t0 == t0_1
    assert e0 == e0_1

    ionic_liquid.simulation.step(5)
    t1, e1 = get_time_energy(ionic_liquid.simulation)
    save_il(ionic_liquid, 1)
    sim1_1 = load_sim("test_1.psf", "test_1.rst")
    il1_1 = load_il("test_1.psf", "test_1.rst", templates)
    t1_1, e1_1 = get_time_energy(sim1_1)
    t1_2, e1_2 = get_time_energy(il1_1.simulation)
    assert t1 == t1_1
    assert t1_1 == t1_2
    assert e1_2 == e1_1, f"il {e1_2=} should be equal to {e1_1=}"
    assert e1 == e1_1, f"{e1=} should be equal to {e1_1=}"
    logging.debug(t1)
    logging.debug(e1)
    logging.debug(t1_1)
    logging.debug(e1_1)
    print("### Orig Il ###")
    print_force_contrib(ionic_liquid.simulation)
    print("loaded il")
    print_force_contrib(sim1_1)
    print("####")

    state_update.update(2)
    t2, e2 = get_time_energy(ionic_liquid.simulation)
    save_il(ionic_liquid, 2)
    # save_system(ionic_liquid.system, 2)
    # positions = ionic_liquid.simulation.context.getState(
    #    getPositions=True
    # ).getPositions()
    # PDBFile.writeFile(ionic_liquid.topology, positions, file=open("test_2.pdb", "w"))
    sim2_1 = load_sim("protex/forcefield/single_pairs/im1_hoac_2.psf", "test_2.rst")
    sim2_2 = load_sim("test_2.psf", "test_2.rst")
    # sys2_2 = load_system(2)
    # pdb = PDBFile("test_2.pdb")
    # sim2_2 = Simulation(
    #    pdb.topology, sys2_2, integrator, platform=platform, platformProperties=prop
    # )
    # sim2_2.context.setPositions(pdb.positions)
    print("### Orig Il ###")
    print_force_contrib(ionic_liquid.simulation)
    print("loaded il")
    print_force_contrib(sim2_1)
    print("loaded il wrong psf")
    print_force_contrib(sim2_2)
    print("####")
    t2_1, e2_1 = get_time_energy(sim2_1)
    t2_2, e2_2 = get_time_energy(sim2_2)

    logging.debug(t2)
    logging.debug(e2)
    logging.debug(t2_1)
    logging.debug(e2_1)
    logging.debug(t2_2)
    logging.debug(e2_2)
    # ionic_liquid.simulation.saveState("state_2.xml")
    # print(ionic_liquid.simulation.context.getState(getParameters=True).getParameters())
    # with open("integrator.xml", "w") as f:
    #    f.write(
    #        XmlSerializer.serialize(
    #            ionic_liquid.simulation.context.getState(getParameters=True)
    #        )
    #    )
    # sim2_3 = Simulation.loadState("state_2.xml")
    # t2_3, e2_3 = get_time_energy(sim2_3)
    # print(t2_3, e2_3)

    # assert t2 == t2_1
    # assert e2 == e2_1, f"{e2=} should be equal to {e2_1=}"


@pytest.mark.skipif(
    os.getenv("CI") == "true",
    reason="Will fail sporadicaly.",
)
def test_dummy_energy_before_after(caplog):
    caplog.set_level(logging.DEBUG)

    def get_time_energy(simulation, print=False):
        time = simulation.context.getState().getTime()
        e_pot = simulation.context.getState(getEnergy=True).getPotentialEnergy()
        if print:
            print(f"time: {time}, e_pot: {e_pot}")
        return time, e_pot

    def save_il(ionic_liquid, number):
        ionic_liquid.write_psf(
            "protex/forcefield/dummy/im1h_oac_im1_hoac_1.psf",
            f"test_{number}.psf",
        )
        ionic_liquid.saveCheckpoint(f"test_{number}.rst")

    def load_sim(psf, rst):
        sim = generate_im1h_oac_dummy_system(psf_file=psf)
        sim.loadCheckpoint(rst)
        return sim

    def load_il(psf, rst, templates):
        sim = generate_im1h_oac_dummy_system(psf_file=psf)
        il = ProtexSystem(sim, templates)
        il.loadCheckpoint(rst)
        return il

    def save_system(system, number):
        with open(f"system_{number}.xml", "w") as output:
            output.write(XmlSerializer.serialize(system))

    def load_system(number):
        with open(f"system_{number}.xml") as input:
            system = XmlSerializer.deserialize(input.read())
            return system

    def print_force_contrib(simulation):
        for i, f in enumerate(simulation.system.getForces()):
            group = f.getForceGroup()
            state = simulation.context.getState(getEnergy=True, groups={group})
            print(f.getName(), state.getPotentialEnergy())

    # integrator = VVIntegrator(
    integrator = DrudeNoseHooverIntegrator(
        300 * kelvin,
        10 / picoseconds,
        1 * kelvin,
        100 / picoseconds,
        0.0005 * picoseconds,
    )
    integrator.setMaxDrudeDistance(0.25 * angstroms)
    Platform.getPlatformByName("CUDA")
    dict(CudaPrecision="single")  # default is single

    sim0 = generate_im1h_oac_dummy_system()
    allowed_updates = {}
    # allowed updates according to simple protonation scheme
    allowed_updates[frozenset(["IM1H", "OAC"])] = {
        "r_max": 0.17,
        "prob": 1,
    }
    templates = ProtexTemplates([OAC_HOAC, IM1H_IM1], (allowed_updates))
    ionic_liquid = ProtexSystem(sim0, templates)
    update = NaiveMCUpdate(ionic_liquid, all_forces=True)
    state_update = StateUpdate(update)

    t_tmp, e_tmp = get_time_energy(ionic_liquid.simulation, print=False)
    t0, e0 = get_time_energy(sim0)
    assert t_tmp == t0
    assert e_tmp == e0
    save_il(ionic_liquid, 0)
    sim0_1 = load_sim("test_0.psf", "test_0.rst")
    t0_1, e0_1 = get_time_energy(sim0_1, print=False)
    assert t0 == t0_1
    assert e0 == e0_1

    ionic_liquid.simulation.step(5)
    t1, e1 = get_time_energy(ionic_liquid.simulation)
    save_il(ionic_liquid, 1)
    sim1_1 = load_sim("test_1.psf", "test_1.rst")
    il1_1 = load_il("test_1.psf", "test_1.rst", templates)
    t1_1, e1_1 = get_time_energy(sim1_1)
    t1_2, e1_2 = get_time_energy(il1_1.simulation)
    assert t1 == t1_1
    assert t1_1 == t1_2
    assert e1_2 == e1_1, f"il {e1_2=} should be equal to {e1_1=}"
    assert e1 == e1_1, f"{e1=} should be equal to {e1_1=}"
    logging.debug(t1)
    logging.debug(e1)
    logging.debug(t1_1)
    logging.debug(e1_1)
    print("### Orig Il ###")
    print_force_contrib(ionic_liquid.simulation)
    print("loaded il")
    print_force_contrib(sim1_1)
    print("####")

    state_update.update(2)
    t2, e2 = get_time_energy(ionic_liquid.simulation)
    save_il(ionic_liquid, 2)
    # save_system(ionic_liquid.system, 2)
    # positions = ionic_liquid.simulation.context.getState(
    #    getPositions=True
    # ).getPositions()
    # PDBFile.writeFile(ionic_liquid.topology, positions, file=open("test_2.pdb", "w"))
    # sim2_1 = load_sim("protex/forcefield/single_pairs/im1_hoac_2.psf", "test_2.rst")
    sim2_2 = load_sim("test_2.psf", "test_2.rst")
    # sys2_2 = load_system(2)
    # pdb = PDBFile("test_2.pdb")
    # sim2_2 = Simulation(
    #    pdb.topology, sys2_2, integrator, platform=platform, platformProperties=prop
    # )
    # sim2_2.context.setPositions(pdb.positions)
    print("### Orig Il ###")
    print_force_contrib(ionic_liquid.simulation)
    print("loaded il")
    # print_force_contrib(sim2_1)
    # print("loaded il wrong psf")
    print_force_contrib(sim2_2)
    print("####")
    # t2_1, e2_1 = get_time_energy(sim2_1)
    t2_2, e2_2 = get_time_energy(sim2_2)

    logging.debug(t2)
    logging.debug(e2)
    # logging.debug(t2_1)
    # logging.debug(e2_1)
    logging.debug(t2_2)
    logging.debug(e2_2)
    # ionic_liquid.simulation.saveState("state_2.xml")
    # print(ionic_liquid.simulation.context.getState(getParameters=True).getParameters())
    # with open("integrator.xml", "w") as f:
    #    f.write(
    #        XmlSerializer.serialize(
    #            ionic_liquid.simulation.context.getState(getParameters=True)
    #        )
    #    )
    # sim2_3 = Simulation.loadState("state_2.xml")
    # t2_3, e2_3 = get_time_energy(sim2_3)
    # print(t2_3, e2_3)

    assert t2 == t2_2
    assert e2 == e2_2, f"{e2=} should be equal to {e2_2=}"


@pytest.mark.skipif(
    os.getenv("CI") == "true",
    reason="Will fail sporadicaly.",
)
def test_periodictorsionforce_energy(caplog, tmp_path):
    # caplog.set_level(logging.DEBUG)

    def get_time_energy(simulation, print=False):
        time = simulation.context.getState().getTime()
        e_pot = simulation.context.getState(getEnergy=True).getPotentialEnergy()
        if print:
            print(f"time: {time}, e_pot: {e_pot}")
        return time, e_pot

    def save_il(ionic_liquid, number):
        ionic_liquid.write_psf(
            "protex/forcefield/single_pairs/im1h_oac_im1_hoac_1_secondtry.psf",
            f"{tmp_path}/test_{number}.psf",
        )
        ionic_liquid.saveCheckpoint(f"{tmp_path}/test_{number}.rst")

    def load_sim(psf, rst):
        sim = generate_single_im1h_oac_system(psf_file=psf)
        sim.loadCheckpoint(rst)
        return sim

    def load_il(psf, rst, templates):
        sim = generate_single_im1h_oac_system(psf_file=psf)
        il = ProtexSystem(sim, templates)
        il.loadCheckpoint(rst)
        return il

    def print_force_contrib(simulation):
        for i, f in enumerate(simulation.system.getForces()):
            group = f.getForceGroup()
            state = simulation.context.getState(getEnergy=True, groups={group})
            print(f.getName(), state.getPotentialEnergy())

    def print_periodictorsionforce(simulation):
        f = simulation.system.getForce(3)
        state = simulation.context.getState(getEnergy=True, groups={3})
        print(f.getName(), state.getPotentialEnergy())

    # integrator = VVIntegrator(
    integrator = DrudeNoseHooverIntegrator(
        300 * kelvin,
        10 / picoseconds,
        1 * kelvin,
        100 / picoseconds,
        0.0005 * picoseconds,
    )
    integrator.setMaxDrudeDistance(0.25 * angstroms)
    Platform.getPlatformByName("CUDA")
    dict(CudaPrecision="single")  # default is single

    sim0 = generate_single_im1h_oac_system()
    allowed_updates = {}
    # allowed updates according to simple protonation scheme
    allowed_updates[frozenset(["IM1H", "OAC"])] = {
        "r_max": 0.17,
        "prob": 1,
    }
    templates = ProtexTemplates([OAC_HOAC, IM1H_IM1], (allowed_updates))
    ionic_liquid = ProtexSystem(sim0, templates)
    update = NaiveMCUpdate(ionic_liquid, all_forces=True)
    state_update = StateUpdate(update)

    t_tmp, e_tmp = get_time_energy(ionic_liquid.simulation, print=False)
    t0, e0 = get_time_energy(sim0)
    assert t_tmp == t0
    assert e_tmp == e0
    save_il(ionic_liquid, 0)
    sim0_1 = load_sim(f"{tmp_path}/test_0.psf", f"{tmp_path}/test_0.rst")
    t0_1, e0_1 = get_time_energy(sim0_1, print=False)
    assert t0 == t0_1
    assert e0 == e0_1

    ionic_liquid.simulation.step(5)
    t1, e1 = get_time_energy(ionic_liquid.simulation)
    save_il(ionic_liquid, 1)
    sim1_1 = load_sim(f"{tmp_path}/test_1.psf", f"{tmp_path}/test_1.rst")
    il1_1 = load_il(f"{tmp_path}/test_1.psf", f"{tmp_path}/test_1.rst", templates)
    t1_1, e1_1 = get_time_energy(sim1_1)
    t1_2, e1_2 = get_time_energy(il1_1.simulation)
    assert t1 == t1_1
    assert t1_1 == t1_2
    assert e1_2 == e1_1, f"il {e1_2=} should be equal to {e1_1=}"
    assert e1 == e1_1, f"{e1=} should be equal to {e1_1=}"
    # print("### Orig Il ###")
    # print_periodictorsionforce(ionic_liquid.simulation)
    # print("loaded il")
    # print_periodictorsionforce(sim1_1)
    # print("####")
    # print("IL before update")
    # print_force_contrib(ionic_liquid.simulation)

    state_update.update(2)
    # t2, e2 = get_time_energy(ionic_liquid.simulation)
    save_il(ionic_liquid, 2)

    load_sim("protex/forcefield/single_pairs/im1_hoac_2.psf", f"{tmp_path}/test_2.rst")
    load_sim("protex/forcefield/single_pairs/im1_hoac_2.psf", f"{tmp_path}/test_1.rst")
    # sim2_2 = load_sim("test_2.psf", "test_2.rst")

    # print("### Orig Il ###")
    # print_periodictorsionforce(ionic_liquid.simulation)
    # print("loaded il")
    # print_periodictorsionforce(sim2_1)
    ## print("loaded il wrong psf")
    ## print_force_contrib(sim2_2)
    # print("####")
    # print("### Orig Il ###")
    # print_force_contrib(ionic_liquid.simulation)
    # print("loaded il")
    # print_force_contrib(sim2_1)
    # print("loaded il old coord")
    # print_force_contrib(sim_2_oldcoord)
    # t2_1, e2_1 = get_time_energy(sim2_1)
    # t2_2, e2_2 = get_time_energy(sim2_2)
    # logging.debug(t2)
    # logging.debug(e2)
    # logging.debug(t2_1)
    # logging.debug(e2_1)
    # logging.debug(t2_2)
    # logging.debug(e2_2)


def test_ubforce_update(caplog):
    # caplog.set_level(logging.DEBUG)

    def print_force_contrib(simulation):
        for i, f in enumerate(simulation.system.getForces()):
            group = f.getForceGroup()
            state = simulation.context.getState(getEnergy=True, groups={group})
            print(f.getName(), state.getPotentialEnergy())

    sim0 = generate_single_im1h_oac_system(use_plugin=False)
    allowed_updates = {}
    # allowed updates according to simple protonation scheme
    allowed_updates[frozenset(["IM1H", "OAC"])] = {
        "r_max": 0.17,
        "prob": 1,
    }
    templates = ProtexTemplates([OAC_HOAC, IM1H_IM1], (allowed_updates))
    ionic_liquid = ProtexSystem(sim0, templates)

    print_force_contrib(ionic_liquid.simulation)
    for force in ionic_liquid.system.getForces():
        print(force, force.getForceGroup())
        if (
            type(force).__name__ == "HarmonicBondForce"
        ):  # and force.getForceGroup() == 3:
            f0 = force.getBondParameters(0)
            print(f"Initial params, {f0=}")
            force.setBondParameters(0, *f0[0:2], 0.15, 500000)
            f0_new = force.getBondParameters(0)
            print(f"New params, {f0_new=}")
        if type(force).__name__ == "HarmonicAngleForce":
            f0 = force.getAngleParameters(0)
            # print(f"Initial params, {f0=}")
            # force.setAngleParameters(0, *f0[0:3], 20, 100)
            # f0_new = force.getAngleParameters(0)
            # print(f"New params, {f0_new=}")
        if type(force).__name__ == "PeriodicTorsionForce":
            f0 = force.getTorsionParameters(0)
            # print(f"Initial params, {f0=}")
            # force.setTorsionParameters(0, *f0[0:4], 2, np.pi, 30)
            # f0_new = force.getTorsionParameters(0)
            # print(f"New params, {f0_new=}")
    print_force_contrib(ionic_liquid.simulation)
    for force in ionic_liquid.system.getForces():
        # print(force)
        if (
            type(force).__name__ == "HarmonicBondForce"
        ):  # and force.getForceGroup() == 3:
            print(f"hier: {force}")
            force.updateParametersInContext(ionic_liquid.simulation.context)
        # if type(force).__name__ == "HarmonicAngleForce":
        #    force.updateParametersInContext(ionic_liquid.simulation.context)
        # if type(force).__name__ == "PeriodicTorsionForce":
        #    force.updateParametersInContext(ionic_liquid.simulation.context)

    print_force_contrib(ionic_liquid.simulation)


@pytest.mark.skipif(
    os.getenv("CI") == "true",
    reason="Will fail sporadicaly.",
)
def test_single_energy_molecule(caplog):
    caplog.set_level(logging.DEBUG)

    def get_time_energy(simulation, print=False):
        time = simulation.context.getState().getTime()
        e_pot = simulation.context.getState(getEnergy=True).getPotentialEnergy()
        if print:
            print(f"time: {time}, e_pot: {e_pot}")
        return time, e_pot

    def print_force_contrib(simulation):
        for i, f in enumerate(simulation.system.getForces()):
            group = f.getForceGroup()
            state = simulation.context.getState(getEnergy=True, groups={group})
            print(f.getName(), state.getPotentialEnergy())

    def get_ub_contrib_from_(ionic_liquid, name=None):
        force_index = 2  # assuming that urey bradly term is the second force...
        ub_force = ionic_liquid.system.getForce(force_index)
        force_group = ub_force.getForceGroup()
        # print(force_group)
        # print(ub_force)

        if name is None:
            state = ionic_liquid.simulation.context.getState(
                getEnergy=True, groups={force_group}
            )
            print("ALL", ub_force.getName(), state.getPotentialEnergy())
            return state.getPotentialEnergy()

        orig_values = []
        for bondid in range(ub_force.getNumBonds()):
            f = ub_force.getBondParameters(bondid)
            idx1, idx2 = f[0:2]
            for residue in ionic_liquid.residues:
                if residue.current_name != name:
                    if idx1 in residue.atom_idxs and idx2 in residue.atom_idxs:
                        orig_values.append([f[2], f[3]])
                        f[2] = 0
                        f[3] = 0
                        ub_force.setBondParameters(bondid, *f)
                        # break
        ub_force.updateParametersInContext(ionic_liquid.simulation.context)
        state = ionic_liquid.simulation.context.getState(
            getEnergy=True, groups={force_group}
        )
        print(name, ub_force.getName(), state.getPotentialEnergy())
        # reset
        orig_values = iter(orig_values)
        for bondid in range(ub_force.getNumBonds()):
            f = ub_force.getBondParameters(bondid)
            idx1, idx2 = f[0:2]
            for residue in ionic_liquid.residues:
                if residue.current_name != name:
                    if idx1 in residue.atom_idxs and idx2 in residue.atom_idxs:
                        orig_value = next(orig_values)
                        f[2] = orig_value[0]
                        f[3] = orig_value[1]
                        ub_force.setBondParameters(bondid, *f)
                        # break
        ub_force.updateParametersInContext(ionic_liquid.simulation.context)
        return (
            state.getPotentialEnergy()
        )  # E_pot from ub with only the contributions from "name"

    def get_angle_contrib_from_(ionic_liquid, name=None):
        force_index = 1  # assuming that angle term is the second force...
        force = ionic_liquid.system.getForce(force_index)
        force_group = force.getForceGroup()
        # print(force_group)
        # print(ub_force)

        if name is None:
            state = ionic_liquid.simulation.context.getState(
                getEnergy=True, groups={force_group}
            )
            print("ALL", force.getName(), state.getPotentialEnergy())
            return state.getPotentialEnergy()

        orig_values = []
        for bondid in range(force.getNumAngles()):
            f = force.getAngleParameters(bondid)
            idx1, idx2, idx3 = f[0:3]
            for residue in ionic_liquid.residues:
                if residue.current_name != name:
                    if (
                        idx1 in residue.atom_idxs
                        and idx2 in residue.atom_idxs
                        and idx3 in residue.atom_idxs
                    ):
                        orig_values.append([f[3], f[4]])
                        f[3] = 0
                        f[4] = 0
                        force.setAngleParameters(bondid, *f)
                        # break
        force.updateParametersInContext(ionic_liquid.simulation.context)
        state = ionic_liquid.simulation.context.getState(
            getEnergy=True, groups={force_group}
        )
        print(name, force.getName(), state.getPotentialEnergy())
        # reset
        orig_values = iter(orig_values)
        for bondid in range(force.getNumAngles()):
            f = force.getAngleParameters(bondid)
            idx1, idx2, idx3 = f[0:3]
            for residue in ionic_liquid.residues:
                if residue.current_name != name:
                    if (
                        idx1 in residue.atom_idxs
                        and idx2 in residue.atom_idxs
                        and idx3 in residue.atom_idxs
                    ):
                        orig_value = next(orig_values)
                        f[3] = orig_value[0]
                        f[4] = orig_value[1]
                        force.setAngleParameters(bondid, *f)
                        # break
        force.updateParametersInContext(ionic_liquid.simulation.context)
        return (
            state.getPotentialEnergy()
        )  # E_pot from angle with only the contributions from "name"

    # integrator = VVIntegrator(
    integrator = DrudeNoseHooverIntegrator(
        300 * kelvin,
        10 / picoseconds,
        1 * kelvin,
        100 / picoseconds,
        0.0005 * picoseconds,
    )
    integrator.setMaxDrudeDistance(0.25 * angstroms)
    Platform.getPlatformByName("CUDA")
    dict(CudaPrecision="single")  # default is single

    # sim0 = generate_single_im1h_oac_system()
    sim0 = generate_im1h_oac_system()
    allowed_updates = {}
    # allowed updates according to simple protonation scheme
    allowed_updates[frozenset(["IM1H", "OAC"])] = {
        "r_max": 0.17,
        "prob": 1,
    }
    templates = ProtexTemplates([OAC_HOAC, IM1H_IM1], (allowed_updates))
    ionic_liquid = ProtexSystem(sim0, templates)

    print_force_contrib(ionic_liquid.simulation)
    # zero forces
    # all = get_ub_contrib_from_(ionic_liquid)
    # im1h = get_ub_contrib_from_(ionic_liquid, name="IM1H")
    # im1 = get_ub_contrib_from_(ionic_liquid, name="IM1")
    # oac = get_ub_contrib_from_(ionic_liquid, name="OAC")
    # hoac = get_ub_contrib_from_(ionic_liquid, name="HOAC")

    get_angle_contrib_from_(ionic_liquid)
    get_angle_contrib_from_(ionic_liquid, name="IM1H")
    get_angle_contrib_from_(ionic_liquid, name="IM1")
    get_angle_contrib_from_(ionic_liquid, name="OAC")
    get_angle_contrib_from_(ionic_liquid, name="HOAC")

    # print_force_contrib(ionic_liquid.simulation)

    # update = NaiveMCUpdate(ionic_liquid, all_forces=True)
    # state_update = StateUpdate(update)


# @pytest.mark.skipif(
#     os.getenv("CI") == "true",
#     reason="Will fail sporadicaly.",
# )
def test_wrong_atom_name(caplog):
    caplog.set_level(logging.DEBUG)

    # simulation = generate_im1h_oac_system()
    simulation = generate_small_box(use_plugin=False)
    allowed_updates = {}
    # allowed updates according to simple protonation scheme
    allowed_updates[frozenset(["IM1H", "OAC"])] = {
        "r_max": 0.16,
        "prob": 1,
    }  # r_max in nanometer, prob between 0 and 1
    allowed_updates[frozenset(["IM1", "HOAC"])] = {"r_max": 0.16, "prob": 1}
    allowed_updates[frozenset(["IM1H", "IM1"])] = {"r_max": 0.16, "prob": 1}
    allowed_updates[frozenset(["HOAC", "OAC"])] = {"r_max": 0.16, "prob": 1}
    # get ionic liquid templates
    IM1H_IM1 = {"IM1H": {"atom_name": "H72313"}, "IM1": {"atom_name": "wrong_name"}}
    OAC_HOAC = {"OAC": {"atom_name": "O2"}, "HOAC": {"atom_name": "H"}}
    templates = ProtexTemplates([OAC_HOAC, IM1H_IM1], (allowed_updates))
    # wrap system in IonicLiquidSystem
    ionic_liquid = ProtexSystem(simulation, templates)
    update = NaiveMCUpdate(ionic_liquid)
    # initialize state update class
    state_update = StateUpdate(update)
    # ionic_liquid.simulation.minimizeEnergy(maxIterations=200)
    try:
        state_update.update(2)
    except RuntimeError as e:
        print("This is fine. Atom name is not present")
        print(e)


def test_save_load_updates(caplog, tmp_path):
    caplog.set_level(logging.DEBUG)

    # simulation = generate_im1h_oac_system()
    simulation = generate_small_box(use_plugin=False)
    # get ionic liquid templates
    allowed_updates = {}
    # allowed updates according to simple protonation scheme
    allowed_updates[frozenset(["IM1H", "OAC"])] = {"r_max": 0.16, "prob": 1}
    allowed_updates[frozenset(["IM1", "HOAC"])] = {"r_max": 0.16, "prob": 1}
    allowed_updates[frozenset(["IM1H", "IM1"])] = {"r_max": 0.16, "prob": 1}
    allowed_updates[frozenset(["HOAC", "OAC"])] = {"r_max": 0.16, "prob": 1}
    print(allowed_updates.keys())
    templates = ProtexTemplates(
        # [OAC_HOAC_chelpg, IM1H_IM1_chelpg], (set(["IM1H", "OAC"]), set(["IM1", "HOAC"]))
        [OAC_HOAC, IM1H_IM1],
        (allowed_updates),
    )
    # wrap system in IonicLiquidSystem
    ionic_liquid = ProtexSystem(simulation, templates)
    update = NaiveMCUpdate(ionic_liquid)
    # initialize state update class
    state_update = StateUpdate(update)
    state_update.update_trial = 100

    # idea:
    update.dump(f"{tmp_path}/naivemcupdate.pkl")
    state_update.dump(f"{tmp_path}/stateupdate.pkl")
    del update
    del state_update
    update = NaiveMCUpdate.load(f"{tmp_path}/naivemcupdate.pkl", ionic_liquid)
    state_update = StateUpdate.load(f"{tmp_path}/stateupdate.pkl", update)
    assert update.all_forces is False
    assert state_update.update_trial == 100


# from profilehooks import profile, timecall


# @profile(immediate=True)
# @timecall(immediate=True)
# def _update_decorated(self, candidates, nr_of_steps):
#    print("profiling")
#    return self._update(self, candidates, nr_of_steps)


@pytest.mark.skipif(
    os.getenv("CI") == "true",
    reason="Will fail sporadicaly.",
)
def test_profile_update():
    # import types
    import time

    start_tot = time.time()

    simulation = generate_im1h_oac_system()
    allowed_updates = {}
    allowed_updates[frozenset(["IM1H", "OAC"])] = {"r_max": 0.16, "prob": 1}
    allowed_updates[frozenset(["IM1", "HOAC"])] = {"r_max": 0.16, "prob": 1}
    allowed_updates[frozenset(["IM1H", "IM1"])] = {"r_max": 0.16, "prob": 1}
    allowed_updates[frozenset(["HOAC", "OAC"])] = {"r_max": 0.16, "prob": 1}
    templates = ProtexTemplates(
        [OAC_HOAC, IM1H_IM1],
        allowed_updates,
    )
    start = time.time()
    ionic_liquid = ProtexSystem(simulation, templates)
    print(
        "ProtexSystem: ", time.time() - start
    )  # 266.66s with new method, 30.789s with old method (still slow, but we want to be there again for now)
    # new method with exlcusion list as argument to residue: 34.44s -> great!
    update = NaiveMCUpdate(ionic_liquid, all_forces=True)
    # update._update = types.MethodType(_update_decorated, update)
    state_update = StateUpdate(update)
    state_update.update(2)

    print("Total time: ", time.time() - start_tot)
    # new method: 40.47 s
    # old method: 53.17 s

    ################################
    # improvement of update function: (all_forces = False)
    ################################
    # this is for 8 updates
    #         ncalls  tottime  percall  cumtime  percall filename:lineno(function)
    # original:
    #              1    0.002    0.002   17.369   17.369 update.py:438(_update)
    # change _set_NonbondedForce_parameters:
    #              1    0.001    0.001    1.168    1.168 update.py:438(_update)
    # change _setDrudeForce_parameters:
    #              1    0.001    0.001    0.440    0.440 update.py:438(_update) # speedup of ca. 3948%

    """
    len(candidate_pairs)=8

    *** PROFILER RESULTS ***
_update (/home/florian/software/protex/protex/update.py:438)
function called 1 times

         72517787 function calls (72517752 primitive calls) in 17.369 seconds

   Ordered by: cumulative time, internal time, call count
   List reduced from 220 to 40 due to restriction <40>

   ncalls  tottime  percall  cumtime  percall filename:lineno(function)
        1    0.002    0.002   17.369   17.369 update.py:438(_update)
       64    0.000    0.000   17.286    0.270 residue.py:111(update)
       32    1.451    0.045   16.311    0.510 residue.py:144(_set_NonbondedForce_parameters)
  3616000    4.233    0.000   14.744    0.000 openmm.py:4810(getExceptionParameters)                  ### fast 15 sec dafür -> kürzen
  3619616    3.103    0.000    5.086    0.000 unit_operators.py:80(_unit_class_mul)
 11234212    2.838    0.000    4.866    0.000 quantity.py:97(__init__)
 11298692    1.371    0.000    2.040    0.000 quantity.py:787(is_quantity)
 18875168    1.401    0.000    1.401    0.000 unit.py:203(__hash__)
 14944111    0.863    0.000    0.863    0.000 {built-in method builtins.isinstance}
  3616000    0.739    0.000    0.739    0.000 {built-in method openmm._openmm.NonbondedForce_getExceptionParameters}
       32    0.175    0.005    0.697    0.022 residue.py:237(_set_DrudeForce_parameters)
  3645412    0.450    0.000    0.644    0.000 unit.py:703(is_unit)
   160000    0.141    0.000    0.429    0.000 openmm.py:12014(getParticleParameters)
       32    0.064    0.002    0.268    0.008 residue.py:273(_get_NonbondedForce_parameters_at_lambda)
    25792    0.012    0.000    0.186    0.000 quantity.py:619(value_in_unit)
    51584    0.043    0.000    0.182    0.000 quantity.py:663(_change_units_with_factor)
    25792    0.019    0.000    0.169    0.000 quantity.py:647(in_units_of)
    12896    0.012    0.000    0.119    0.000 quantity.py:221(__add__)
   160160    0.074    0.000    0.108    0.000 unit.py:235(__pow__)
     3616    0.008    0.000    0.101    0.000 openmm.py:4843(setExceptionParameters)
    25792    0.017    0.000    0.089    0.000 quantity.py:377(__rmul__)
   304000    0.038    0.000    0.089    0.000 openmm.py:12113(getScreenedPairParameters)
    38688    0.038    0.000    0.083    0.000 copy.py:128(deepcopy)
   304000    0.050    0.000    0.050    0.000 {built-in method openmm._openmm.DrudeForce_getScreenedPairParameters}
    38688    0.028    0.000    0.041    0.000 unit.py:308(is_compatible)
   160000    0.040    0.000    0.040    0.000 {built-in method openmm._openmm.DrudeForce_getParticleParameters}
        4    0.000    0.000    0.031    0.008 system.py:298(update_context)
        2    0.000    0.000    0.029    0.015 openmm.py:5157(updateParametersInContext)
        2    0.029    0.015    0.029    0.015 {built-in method openmm._openmm.NonbondedForce_updateParametersInContext}
    51584    0.020    0.000    0.028    0.000 unit.py:338(is_dimensionless)
        3    0.000    0.000    0.022    0.007 __init__.py:1436(info)
        3    0.000    0.000    0.022    0.007 __init__.py:1565(_log)
        3    0.000    0.000    0.022    0.007 __init__.py:1591(handle)
        3    0.000    0.000    0.022    0.007 __init__.py:1645(callHandlers)
       12    0.000    0.000    0.022    0.002 __init__.py:939(handle)
       12    0.000    0.000    0.022    0.002 __init__.py:1071(emit)
        3    0.000    0.000    0.022    0.007 __init__.py:1178(emit)
       12    0.000    0.000    0.022    0.002 __init__.py:1060(flush)
        6    0.022    0.004    0.022    0.004 {method 'flush' of '_io.TextIOWrapper' objects}
    19344    0.015    0.000    0.015    0.000 {method '__deepcopy__' of 'numpy.generic' objects}
"""


################################
#         ncalls  tottime  percall  cumtime  percall filename:lineno(function)
# before:
#             32    1.451    0.045   16.311    0.510 residue.py:144(_set_NonbondedForce_parameters)
# after:
#             32    0.002    0.000    0.114    0.004 residue.py:161(_set_NonbondedForce_parameters)

# problem with current implementation: for each residue loop through all exception idxs, change this!
"""
len(candidate_pairs)=8

*** PROFILER RESULTS ***
_update (/home/florian/software/protex/protex/update.py:438)
function called 1 times

         3813723 function calls (3813688 primitive calls) in 1.168 seconds

   Ordered by: cumulative time, internal time, call count
   List reduced from 216 to 40 due to restriction <40>

   ncalls  tottime  percall  cumtime  percall filename:lineno(function)
        1    0.001    0.001    1.168    1.168 update.py:438(_update)
       64    0.000    0.000    1.105    0.017 residue.py:126(update)
       32    0.177    0.006    0.705    0.022 residue.py:259(_set_DrudeForce_parameters)
   160000    0.141    0.000    0.434    0.000 openmm.py:12014(getParticleParameters)
       32    0.065    0.002    0.278    0.009 residue.py:295(_get_NonbondedForce_parameters_at_lambda)
    25792    0.012    0.000    0.184    0.000 quantity.py:619(value_in_unit)
    51584    0.043    0.000    0.181    0.000 quantity.py:663(_change_units_with_factor)
   386212    0.101    0.000    0.178    0.000 quantity.py:97(__init__)
    25792    0.019    0.000    0.167    0.000 quantity.py:647(in_units_of)
    12896    0.013    0.000    0.124    0.000 quantity.py:221(__add__)
       32    0.002    0.000    0.114    0.004 residue.py:161(_set_NonbondedForce_parameters)
   160160    0.073    0.000    0.110    0.000 unit.py:235(__pow__)
     3616    0.007    0.000    0.096    0.000 openmm.py:4843(setExceptionParameters)
    25792    0.018    0.000    0.093    0.000 quantity.py:377(__rmul__)
   450692    0.060    0.000    0.090    0.000 quantity.py:787(is_quantity)
   304000    0.038    0.000    0.089    0.000 openmm.py:12113(getScreenedPairParameters)
    38688    0.038    0.000    0.081    0.000 copy.py:128(deepcopy)
   795168    0.063    0.000    0.063    0.000 unit.py:203(__hash__)
   304000    0.052    0.000    0.052    0.000 {built-in method openmm._openmm.DrudeForce_getScreenedPairParameters}
    38688    0.028    0.000    0.042    0.000 unit.py:308(is_compatible)
   160000    0.041    0.000    0.041    0.000 {built-in method openmm._openmm.DrudeForce_getParticleParameters}
   480111    0.033    0.000    0.033    0.000 {built-in method builtins.isinstance}
    51584    0.019    0.000    0.028    0.000 unit.py:338(is_dimensionless)
        4    0.000    0.000    0.022    0.006 system.py:298(update_context)
        2    0.000    0.000    0.021    0.011 openmm.py:5157(updateParametersInContext)
        2    0.021    0.011    0.021    0.011 {built-in method openmm._openmm.NonbondedForce_updateParametersInContext}
        4    0.000    0.000    0.021    0.005 openmm.py:3831(getState)
        4    0.021    0.005    0.021    0.005 {built-in method openmm._openmm.Context_getState}
    19344    0.015    0.000    0.015    0.000 {method '__deepcopy__' of 'numpy.generic' objects}
      576    0.001    0.000    0.015    0.000 openmm.py:4743(setParticleParameters)
    19344    0.010    0.000    0.013    0.000 copy.py:242(_keep_alive)
        2    0.000    0.000    0.008    0.004 simulation.py:132(step)
        2    0.000    0.000    0.008    0.004 simulation.py:182(_simulate)
        2    0.000    0.000    0.008    0.004 velocityverletplugin.py:409(step)
        2    0.008    0.004    0.008    0.004 {built-in method _velocityverletplugin.VVIntegrator_step}
       32    0.002    0.000    0.008    0.000 residue.py:641(_get_DrudeForce_parameters_at_lambda)
    29412    0.004    0.000    0.007    0.000 unit.py:703(is_unit)
    77376    0.006    0.000    0.006    0.000 {built-in method builtins.id}
    77388    0.006    0.000    0.006    0.000 {method 'get' of 'dict' objects}
     3616    0.004    0.000    0.006    0.000 unit_operators.py:80(_unit_class_mul)"""

# after also changing set drude:
"""
len(candidate_pairs)=8

*** PROFILER RESULTS ***
_update (/home/florian/software/protex/protex/update.py:438)
function called 1 times

         908747 function calls (908712 primitive calls) in 0.440 seconds

   Ordered by: cumulative time, internal time, call count
   List reduced from 199 to 40 due to restriction <40>

   ncalls  tottime  percall  cumtime  percall filename:lineno(function)
        1    0.001    0.001    0.440    0.440 update.py:438(_update)
       64    0.000    0.000    0.315    0.005 residue.py:137(update)
       32    0.067    0.002    0.289    0.009 residue.py:332(_get_NonbondedForce_parameters_at_lambda)
    40416    0.035    0.000    0.134    0.000 quantity.py:663(_change_units_with_factor)
    12896    0.014    0.000    0.129    0.000 quantity.py:221(__add__)
    14624    0.007    0.000    0.107    0.000 quantity.py:619(value_in_unit)
    25792    0.018    0.000    0.097    0.000 quantity.py:377(__rmul__)
    14624    0.011    0.000    0.096    0.000 quantity.py:647(in_units_of)
        3    0.000    0.000    0.063    0.021 __init__.py:1436(info)
        3    0.000    0.000    0.063    0.021 __init__.py:1565(_log)
        3    0.000    0.000    0.063    0.021 __init__.py:1591(handle)
        3    0.000    0.000    0.063    0.021 __init__.py:1645(callHandlers)
       12    0.000    0.000    0.063    0.005 __init__.py:939(handle)
       12    0.000    0.000    0.062    0.005 __init__.py:1071(emit)
        3    0.000    0.000    0.062    0.021 __init__.py:1178(emit)
       12    0.000    0.000    0.062    0.005 __init__.py:1060(flush)
        6    0.062    0.010    0.062    0.010 {method 'flush' of '_io.TextIOWrapper' objects}
    27520    0.026    0.000    0.052    0.000 copy.py:128(deepcopy)
    55044    0.018    0.000    0.031    0.000 quantity.py:97(__init__)
    27520    0.021    0.000    0.031    0.000 unit.py:308(is_compatible)
        4    0.000    0.000    0.026    0.006 system.py:302(update_context)
        2    0.000    0.000    0.024    0.012 openmm.py:5157(updateParametersInContext)
        2    0.024    0.012    0.024    0.012 {built-in method openmm._openmm.NonbondedForce_updateParametersInContext}
    40416    0.017    0.000    0.024    0.000 unit.py:338(is_dimensionless)
    97188    0.014    0.000    0.023    0.000 quantity.py:787(is_quantity)
        4    0.000    0.000    0.022    0.005 openmm.py:3831(getState)
        4    0.022    0.005    0.022    0.005 {built-in method openmm._openmm.Context_getState}
   218432    0.018    0.000    0.018    0.000 unit.py:203(__hash__)
       32    0.000    0.000    0.017    0.001 residue.py:172(_set_NonbondedForce_parameters)
      576    0.001    0.000    0.016    0.000 openmm.py:4743(setParticleParameters)
   122991    0.011    0.000    0.011    0.000 {built-in method builtins.isinstance}
        2    0.000    0.000    0.009    0.004 simulation.py:132(step)
        2    0.000    0.000    0.008    0.004 simulation.py:182(_simulate)
        2    0.000    0.000    0.008    0.004 velocityverletplugin.py:409(step)
        2    0.008    0.004    0.008    0.004 {built-in method _velocityverletplugin.VVIntegrator_step}
     8176    0.008    0.000    0.008    0.000 {method '__deepcopy__' of 'numpy.generic' objects}
       32    0.002    0.000    0.008    0.000 residue.py:680(_get_DrudeForce_parameters_at_lambda)
    25796    0.004    0.000    0.006    0.000 unit.py:703(is_unit)
     8176    0.005    0.000    0.006    0.000 copy.py:242(_keep_alive)
    55052    0.005    0.000    0.005    0.000 {method 'get' of 'dict' objects}
    """


# now all_forces = True
# before bonded terms optimizaiton:
"""
*** PROFILER RESULTS ***
_update (/home/florian/software/protex/protex/update.py:438)
function called 1 times

         40337594 function calls (40337559 primitive calls) in 9.134 seconds

   Ordered by: cumulative time, internal time, call count
   List reduced from 245 to 40 due to restriction <40>

   ncalls  tottime  percall  cumtime  percall filename:lineno(function)
        1    0.001    0.001    9.134    9.134 update.py:438(_update)
      192    0.000    0.000    9.026    0.047 residue.py:137(update)
       32    0.254    0.008    4.250    0.133 residue.py:198(_set_HarmonicBondForce_parameters)
   656000    0.766    0.000    3.980    0.000 openmm.py:7262(getBondParameters)
       32    0.200    0.006    3.240    0.101 residue.py:210(_set_HarmonicAngleForce_parameters)
  2306304    1.871    0.000    3.052    0.000 unit_operators.py:80(_unit_class_mul)
   496000    0.579    0.000    3.027    0.000 openmm.py:17453(getAngleParameters)
  1153152    0.354    0.000    2.839    0.000 unit.py:217(__truediv__)
  3461828    0.857    0.000    1.492    0.000 quantity.py:97(__init__)
       32    0.209    0.007    1.127    0.035 residue.py:228(_set_PeriodicTorsionForce_parameters)
 15278720    1.008    0.000    1.008    0.000 unit.py:203(__hash__)
  1153152    0.213    0.000    0.986    0.000 {built-in method builtins.pow}
   544000    0.354    0.000    0.909    0.000 openmm.py:4229(getTorsionParameters)
  1153152    0.557    0.000    0.773    0.000 unit.py:235(__pow__)
  3519300    0.427    0.000    0.646    0.000 quantity.py:787(is_quantity)
  2337799    0.296    0.000    0.417    0.000 unit.py:703(is_unit)
  5857106    0.340    0.000    0.340    0.000 {built-in method builtins.isinstance}
       32    0.060    0.002    0.259    0.008 residue.py:332(_get_NonbondedForce_parameters_at_lambda)
    52352    0.041    0.000    0.163    0.000 quantity.py:663(_change_units_with_factor)
    20864    0.010    0.000    0.142    0.000 quantity.py:619(value_in_unit)
    15744    0.015    0.000    0.141    0.000 quantity.py:221(__add__)
   656000    0.140    0.000    0.140    0.000 {built-in method openmm._openmm.HarmonicBondForce_getBondParameters}
    20864    0.015    0.000    0.128    0.000 quantity.py:647(in_units_of)
   544000    0.121    0.000    0.121    0.000 {built-in method openmm._openmm.PeriodicTorsionForce_getTorsionParameters}
   496000    0.113    0.000    0.113    0.000 {built-in method openmm._openmm.HarmonicAngleForce_getAngleParameters}
    31488    0.020    0.000    0.107    0.000 quantity.py:377(__rmul__)
       32    0.031    0.001    0.067    0.002 residue.py:250(_set_CustomTorsionForce_parameters)
    36608    0.034    0.000    0.067    0.000 copy.py:128(deepcopy)
        3    0.000    0.000    0.047    0.016 __init__.py:1436(info)
        3    0.000    0.000    0.047    0.016 __init__.py:1565(_log)
        3    0.000    0.000    0.047    0.016 __init__.py:1591(handle)
        3    0.000    0.000    0.047    0.016 __init__.py:1645(callHandlers)
       12    0.000    0.000    0.047    0.004 __init__.py:939(handle)
       12    0.000    0.000    0.047    0.004 __init__.py:1071(emit)
        3    0.000    0.000    0.046    0.015 __init__.py:1178(emit)
       12    0.000    0.000    0.046    0.004 __init__.py:1060(flush)
        6    0.046    0.008    0.046    0.008 {method 'flush' of '_io.TextIOWrapper' objects}
    36608    0.025    0.000    0.038    0.000 unit.py:308(is_compatible)
    96000    0.013    0.000    0.035    0.000 openmm.py:16161(getTorsionParameters)
       12    0.000    0.000    0.030    0.003 system.py:302(update_context)
       """
# after bonded terms optimization:
"""
*** PROFILER RESULTS ***
_update (/home/florian/software/protex/protex/update.py:438)
function called 1 times

         1103514 function calls (1103479 primitive calls) in 0.458 seconds

   Ordered by: cumulative time, internal time, call count
   List reduced from 216 to 40 due to restriction <40>

   ncalls  tottime  percall  cumtime  percall filename:lineno(function)
        1    0.001    0.001    0.458    0.458 update.py:438(_update)
      192    0.000    0.000    0.382    0.002 residue.py:145(update)
       32    0.069    0.002    0.296    0.009 residue.py:366(_get_NonbondedForce_parameters_at_lambda)
    48960    0.042    0.000    0.161    0.000 quantity.py:663(_change_units_with_factor)
    15744    0.017    0.000    0.159    0.000 quantity.py:221(__add__)
    17472    0.009    0.000    0.128    0.000 quantity.py:619(value_in_unit)
    31488    0.022    0.000    0.118    0.000 quantity.py:377(__rmul__)
    17472    0.014    0.000    0.115    0.000 quantity.py:647(in_units_of)
    33216    0.033    0.000    0.062    0.000 copy.py:128(deepcopy)
    33216    0.026    0.000    0.039    0.000 unit.py:308(is_compatible)
    66436    0.022    0.000    0.037    0.000 quantity.py:97(__init__)
       12    0.000    0.000    0.034    0.003 system.py:302(update_context)
    48960    0.020    0.000    0.029    0.000 unit.py:338(is_dimensionless)
   117124    0.017    0.000    0.027    0.000 quantity.py:787(is_quantity)
       32    0.004    0.000    0.026    0.001 residue.py:461(_get_HarmonicBondForce_parameters_at_lambda)
   264000    0.021    0.000    0.022    0.000 unit.py:203(__hash__)
        2    0.000    0.000    0.021    0.010 openmm.py:5157(updateParametersInContext)
        2    0.021    0.010    0.021    0.010 {built-in method openmm._openmm.NonbondedForce_updateParametersInContext}
       32    0.003    0.000    0.019    0.001 residue.py:510(_get_HarmonicAngleForce_parameters_at_lambda)
        4    0.000    0.000    0.019    0.005 openmm.py:3831(getState)
        4    0.019    0.005    0.019    0.005 {built-in method openmm._openmm.Context_getState}
       32    0.000    0.000    0.017    0.001 residue.py:180(_set_NonbondedForce_parameters)
      576    0.001    0.000    0.016    0.000 openmm.py:4743(setParticleParameters)
       32    0.004    0.000    0.013    0.000 residue.py:559(_get_PeriodicTorsionForce_parameters_at_lambda)
   148626    0.013    0.000    0.013    0.000 {built-in method builtins.isinstance}
        3    0.000    0.000    0.009    0.003 __init__.py:1436(info)
        3    0.000    0.000    0.009    0.003 __init__.py:1565(_log)
        3    0.000    0.000    0.009    0.003 __init__.py:1591(handle)
        3    0.000    0.000    0.009    0.003 __init__.py:1645(callHandlers)
       12    0.000    0.000    0.009    0.001 __init__.py:939(handle)
     9600    0.009    0.000    0.009    0.000 {method '__deepcopy__' of 'numpy.generic' objects}
        2    0.000    0.000    0.008    0.004 simulation.py:132(step)
        2    0.000    0.000    0.008    0.004 simulation.py:182(_simulate)
       12    0.000    0.000    0.008    0.001 __init__.py:1071(emit)
        2    0.000    0.000    0.008    0.004 velocityverletplugin.py:409(step)
        2    0.008    0.004    0.008    0.004 {built-in method _velocityverletplugin.VVIntegrator_step}
    31495    0.005    0.000    0.008    0.000 unit.py:703(is_unit)
       32    0.002    0.000    0.008    0.000 residue.py:714(_get_DrudeForce_parameters_at_lambda)
        3    0.000    0.000    0.008    0.003 __init__.py:1178(emit)
     9600    0.006    0.000    0.008    0.000 copy.py:242(_keep_alive)
"""<|MERGE_RESOLUTION|>--- conflicted
+++ resolved
@@ -871,11 +871,7 @@
 def test_updates(caplog):
     caplog.set_level(logging.DEBUG)
 
-<<<<<<< HEAD
     # simulation = generate_im1h_oac_system()
-=======
-    #simulation = generate_im1h_oac_system()
->>>>>>> 7d7b2fc7
     simulation = generate_small_box(use_plugin=True)
     allowed_updates = {}
     # allowed updates according to simple protonation scheme
