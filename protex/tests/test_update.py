--- conflicted
+++ resolved
@@ -11,11 +11,7 @@
 except ImportError:
     from simtk.openmm.app import StateDataReporter, DCDReporter
 
-<<<<<<< HEAD
-import protex
-=======
 from velocityverletplugin import VVIntegrator
->>>>>>> 05ec0a6c
 
 import protex
 
