--- conflicted
+++ resolved
@@ -65,11 +65,7 @@
     OAC_HOAC,
     generate_hpts_meoh_system,
 )
-<<<<<<< HEAD
-from ..update import NaiveMCUpdate, StateUpdate, KeepHUpdate
-=======
 from ..update import KeepHUpdate, NaiveMCUpdate, StateUpdate
->>>>>>> a6aaa665
 
 ############################
 # TEST SYSTEM
