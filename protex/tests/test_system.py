--- conflicted
+++ resolved
@@ -1060,13 +1060,8 @@
 
     def save_il(ionic_liquid, number):
         ionic_liquid.write_psf(
-<<<<<<< HEAD
-            f"protex/forcefield/single_pairs/im1h_oac_im1_hoac_1_secondtry.psf",
-            f"{tmp_path}/test_{number}.psf",
-=======
             "protex/forcefield/single_pairs/im1h_oac_im1_hoac_1_secondtry.psf",
             f"test_{number}.psf",
->>>>>>> ff2c8de0
         )
         ionic_liquid.saveCheckpoint(f"{tmp_path}/test_{number}.rst")
 
@@ -1127,13 +1122,8 @@
 
     def save_il(ionic_liquid, number):
         ionic_liquid.write_psf(
-<<<<<<< HEAD
-            f"protex/forcefield/dummy/im1h_oac_im1_hoac_1.psf",
-            f"{tmp_path}/test_{number}.psf",
-=======
             "protex/forcefield/dummy/im1h_oac_im1_hoac_1.psf",
             f"test_{number}.psf",
->>>>>>> ff2c8de0
         )
         ionic_liquid.saveCheckpoint(f"{tmp_path}/test_{number}.rst")
 
