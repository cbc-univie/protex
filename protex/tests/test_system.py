--- conflicted
+++ resolved
@@ -12,7 +12,7 @@
     system = simulation.system
 
     nr_of_particles = system.getNumParticles()
-    assert nr_of_particles == 17500 +500 #+lps for im1 im1h
+    assert nr_of_particles == 17500 + 500  # +lps for im1 im1h
 
 
 def test_run_simulation():
@@ -74,12 +74,13 @@
     r = templates.get_residue_name_for_coupled_state("IM1H")
     assert r == "IM1"
 
+
 def test_create_IonicLiquid():
     from ..testsystems import generate_im1h_oac_system, OAC_HOAC, IM1H_IM1
     from collections import defaultdict
 
     simulation = generate_im1h_oac_system()
-    templates = IonicLiqudTemplates([OAC_HOAC, IM1H_IM1], 'charged')
+    templates = IonicLiqudTemplates([OAC_HOAC, IM1H_IM1], "charged")
     count = defaultdict(int)
     ionic_liquid = IonicLiquidSystem(simulation, templates)
     assert len(ionic_liquid.residues) == 1000
@@ -93,7 +94,9 @@
     from ..testsystems import generate_im1h_oac_system, OAC_HOAC, IM1H_IM1
 
     simulation = generate_im1h_oac_system()
-    templates = IonicLiqudTemplates([OAC_HOAC, IM1H_IM1](set(["IM1H", "OAC"]), set(["IM1", "HOAC"]))
+    templates = IonicLiqudTemplates(
+        [OAC_HOAC, IM1H_IM1], (set(["IM1H", "OAC"]), set(["IM1", "HOAC"]))
+    )
 
     ionic_liquid = IonicLiquidSystem(simulation, templates)
     assert len(ionic_liquid.residues) == 1000
@@ -109,14 +112,14 @@
     assert np.isclose(charge, np.sum(charges))
     assert np.isclose(0.0, np.sum(inactive_charges))
 
-<<<<<<< HEAD
     print(residue.atom_names)
     assert (residue.get_idx_for_name("H7")) == 18
 
     residue = ionic_liquid.residues[1]
 
     assert (residue.get_idx_for_name("H7")) == 37
-=======
+
+
 def test_report_charge_changes():
     import json
     from ..testsystems import generate_im1h_oac_system, OAC_HOAC, IM1H_IM1
@@ -125,22 +128,24 @@
     # obtain simulation object
     simulation = generate_im1h_oac_system()
     # get ionic liquid templates
-    templates = IonicLiqudTemplates([OAC_HOAC, IM1H_IM1])
+    templates = IonicLiqudTemplates(
+        [OAC_HOAC, IM1H_IM1], (set(["IM1H", "OAC"]), set(["IM1", "HOAC"]))
+    )
     # wrap system in IonicLiquidSystem
     ionic_liquid = IonicLiquidSystem(simulation, templates)
-    #initialize state report
+    # initialize state report
     ionic_liquid.report_charge_changes(step=0)
     # initialize update method
     update = NaiveMCUpdate(ionic_liquid)
     # initialize state update class
     state_update = StateUpdate(update)
-    
+
     state_update.update()
     ionic_liquid.report_charge_changes(step=1)
     ionic_liquid.simulation.step(1000)
     ionic_liquid.report_charge_changes(step=1000)
 
-    #check correct amount of charge entries per step
+    # check correct amount of charge entries per step
     assert len(ionic_liquid.charge_changes["charges_at_step"]["0"]) == 1000
     assert len(ionic_liquid.charge_changes["charges_at_step"]["1"]) == 1000
     assert len(ionic_liquid.charge_changes["charges_at_step"]["1000"]) == 1000
@@ -149,7 +154,6 @@
 
     with open("test.json", "r") as json_file:
         data = json.load(json_file)
-    
+
     # test if dict after writing and reading json stays same
-    assert data == ionic_liquid.charge_changes
->>>>>>> 59b91657
+    assert data == ionic_liquid.charge_changes