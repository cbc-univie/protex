# Import package, test suite, and other packages as needed
# import json
import copy
import io
import logging
import os
from collections import defaultdict
from sys import stdout

try:  # Syntax changed in OpenMM 7.6
    import openmm as mm
    from openmm import (
        Context,
        DrudeLangevinIntegrator,
        DrudeNoseHooverIntegrator,
        OpenMMException,
        Platform,
        XmlSerializer,
    )
    from openmm.app import (
        PME,
        CharmmCrdFile,
        CharmmParameterSet,
        CharmmPsfFile,
        DCDReporter,
        HBonds,
        PDBReporter,
        Simulation,
        StateDataReporter,
    )
    from openmm.unit import (
        angstroms,
        kelvin,
        kilocalories_per_mole,
        md_kilocalories,
        picoseconds,
    )
except ImportError:
    import simtk.openmm as mm
    from simtk.openmm import (
        OpenMMException,
        Platform,
        Context,
        DrudeLangevinIntegrator,
        DrudeNoseHooverIntegrator,
        XmlSerializer,
    )
    from simtk.openmm.app import DCDReporter, PDBReporter, StateDataReporter
    from simtk.openmm.app import CharmmCrdFile, CharmmParameterSet, CharmmPsfFile
    from simtk.openmm.app import PME, HBonds
    from simtk.openmm.app import Simulation
    from simtk.unit import angstroms, kelvin, picoseconds

import pytest

<<<<<<< HEAD
from ..reporter import ChargeReporter, EnergyReporter
=======
import protex

from ..reporter import ChargeReporter
>>>>>>> f522278c
from ..system import IonicLiquidSystem, IonicLiquidTemplates
from ..testsystems import (
    IM1H_IM1,
    OAC_HOAC,
    generate_im1h_oac_system,
    generate_single_im1h_oac_system,
)
from ..update import NaiveMCUpdate, StateUpdate


def test_available_platforms():
    # =======================================================================
    # Force field
    # =======================================================================
    # Loading CHARMM files
    print("Loading CHARMM files...")
    PARA_FILES = [
        "toppar_drude_master_protein_2013f_lj025.str",
        "hoac_d.str",
        "im1h_d.str",
        "im1_d.str",
        "oac_d.str",
    ]
    base = f"{protex.__path__[0]}/forcefield"  # NOTE: this points now to the installed files!
    params = CharmmParameterSet(
        *[f"{base}/toppar/{para_files}" for para_files in PARA_FILES]
    )

    psf = CharmmPsfFile(f"{base}/im1h_oac_150_im1_hoac_350.psf")
    xtl = 48.0 * angstroms
    psf.setBox(xtl, xtl, xtl)
    # cooridnates can be provieded by CharmmCrdFile, CharmmRstFile or PDBFile classes
    crd = CharmmCrdFile(f"{base}/im1h_oac_150_im1_hoac_350.crd")

    system = psf.createSystem(
        params,
        nonbondedMethod=PME,
        nonbondedCutoff=11.0 * angstroms,
        switchDistance=10 * angstroms,
        constraints=HBonds,
    )

    # plugin
    # https://github.com/z-gong/openmm-velocityVerlet

    coll_freq = 10
    drude_coll_freq = 80

    try:
        from velocityverletplugin import VVIntegrator

        # temperature grouped nose hoover thermostat
        integrator = VVIntegrator(
            300 * kelvin,
            coll_freq / picoseconds,
            1 * kelvin,
            drude_coll_freq / picoseconds,
            0.0005 * picoseconds,
        )
        # test if platform and integrator are compatible -> VVIntegrator only works on cuda
        context = Context(system, integrator)
        del context
        integrator = VVIntegrator(
            300 * kelvin,
            coll_freq / picoseconds,
            1 * kelvin,
            drude_coll_freq / picoseconds,
            0.0005 * picoseconds,
        )
    except (ModuleNotFoundError, OpenMMException):
        integrator = DrudeNoseHooverIntegrator(
            300 * kelvin,
            coll_freq / picoseconds,
            1 * kelvin,
            drude_coll_freq / picoseconds,
            0.0005 * picoseconds,
        )

    print(
        f"{coll_freq=}, {drude_coll_freq=}"
    )  # tested with 20, 40, 80, 100, 120, 140, 160: 20,40 bad; 80 - 120 good; 140, 160 crashed
    integrator.setMaxDrudeDistance(0.25 * angstroms)
    try:
        platform = Platform.getPlatformByName("CUDA")
        prop = dict(CudaPrecision="single")  # default is single

        simulation = Simulation(
            psf.topology, system, integrator, platform=platform, platformProperties=prop
        )
    except mm.OpenMMException:
        platform = Platform.getPlatformByName("CPU")
        prop = dict()
        simulation = Simulation(
            psf.topology, system, integrator, platform=platform, platformProperties=prop
        )
    print(platform.getName())

    simulation.context.setPositions(crd.positions)
    # Try with positions from equilibrated system:
    base = f"{protex.__path__[0]}/forcefield"
    if os.path.exists(f"{base}/traj/im1h_oac_150_im1_hoac_350_npt_7.rst"):
        with open(f"{base}/traj/im1h_oac_150_im1_hoac_350_npt_7.rst") as f:
            print(f"Opening restart file {f}")
            simulation.context.setState(XmlSerializer.deserialize(f.read()))
        simulation.context.computeVirtualSites()
    else:
        print(f"No restart file found. Using initial coordinate file.")
        simulation.context.computeVirtualSites()
        simulation.context.setVelocitiesToTemperature(300 * kelvin)


def test_setup_simulation():
    simulation = generate_im1h_oac_system()
    print("Minimizing...")
    simulation.minimizeEnergy(maxIterations=100)
    system = simulation.system

    nr_of_particles = system.getNumParticles()
    assert nr_of_particles == 17500 + 500  # +lps for im1 im1h


def test_run_simulation():

    simulation = generate_im1h_oac_system()
    print("Minimizing...")
    simulation.minimizeEnergy(maxIterations=50)
    simulation.reporters.append(PDBReporter("output.pdb", 50))
    simulation.reporters.append(DCDReporter("output.dcd", 50))

    simulation.reporters.append(
        StateDataReporter(
            stdout,
            50,
            step=True,
            potentialEnergy=True,
            temperature=True,
            time=True,
            volume=True,
            density=False,
        )
    )
    print("Running dynmamics...")
    simulation.step(200)
    # If simulation aborts with Nan error, try smaller timestep (e.g. 0.0001 ps) and then extract new crd from dcd using "scripts/crdfromdcd.inp"
    os.remove("output.pdb")
    os.remove("output.dcd")


def test_create_IonicLiquidTemplate():
    allowed_updates = {}
    allowed_updates[frozenset(["IM1H", "OAC"])] = {"r_max": 0.16, "prob": 2.33}
    allowed_updates[frozenset(["IM1", "HOAC"])] = {"r_max": 0.16, "prob": -2.33}

    templates = IonicLiquidTemplates([OAC_HOAC, IM1H_IM1], (allowed_updates))

    r = templates.get_residue_name_for_coupled_state("OAC")
    assert r == "HOAC"
    r = templates.get_residue_name_for_coupled_state("HOAC")
    assert r == "OAC"
    r = templates.get_residue_name_for_coupled_state("IM1H")
    assert r == "IM1"

    print("###################")
    assert templates.pairs == [["OAC", "HOAC"], ["IM1H", "IM1"]]
    assert templates.states["IM1H"]["atom_name"] == "H7"
    assert templates.states["IM1"]["atom_name"] == "N2"

    assert sorted(templates.names) == sorted(["OAC", "HOAC", "IM1H", "IM1"])
    print(templates.allowed_updates)
    assert templates.overall_max_distance == 0.16

    neutral_prob = templates.get_update_value_for(frozenset(["IM1", "HOAC"]), "prob")
    assert neutral_prob == -2.33
    ionic_prob = templates.get_update_value_for(frozenset(["IM1H", "OAC"]), "prob")
    assert ionic_prob == 2.33


def test_create_IonicLiquid():

    simulation = generate_im1h_oac_system()
    allowed_updates = {}
    allowed_updates[frozenset(["IM1H", "OAC"])] = {"r_max": 0.16, "prob": 2.33}
    allowed_updates[frozenset(["IM1", "HOAC"])] = {"r_max": 0.16, "prob": -2.33}

    templates = IonicLiquidTemplates([OAC_HOAC, IM1H_IM1], (allowed_updates))

    count = defaultdict(int)
    ionic_liquid = IonicLiquidSystem(simulation, templates)

    assert len(ionic_liquid.residues) == 1000
    for idx, residue in enumerate(ionic_liquid.residues):
        # print(f"{idx} : {residue.original_name}")
        count[residue.original_name] += 1

    assert count["IM1H"] == 150
    assert count["OAC"] == 150
    assert count["IM1"] == 350
    assert count["HOAC"] == 350


def test_save_load_allowedupdates():

    simulation = generate_im1h_oac_system()
    allowed_updates = {}
    allowed_updates[frozenset(["IM1H", "OAC"])] = {"r_max": 0.16, "prob": 0.9}
    allowed_updates[frozenset(["IM1", "HOAC"])] = {"r_max": 0.16, "prob": 0.3}

    templates = IonicLiquidTemplates([OAC_HOAC, IM1H_IM1], (allowed_updates))
    ionic_liquid = IonicLiquidSystem(simulation, templates)

    assert allowed_updates == ionic_liquid.templates.allowed_updates

    ionic_liquid.save_updates("updates.yaml")
    ionic_liquid.load_updates("updates.yaml")
    os.remove("updates.yaml")

    print(ionic_liquid.templates.allowed_updates)

    assert allowed_updates == ionic_liquid.templates.allowed_updates


def test_residues():
    simulation = generate_im1h_oac_system()
    topology = simulation.topology
    for idx, r in enumerate(topology.residues()):
        if r.name == "IM1H" and idx == 0:
            atom_idxs = [atom.index for atom in r.atoms()]
            atom_names = [atom.name for atom in r.atoms()]
            print(atom_idxs)
            print(atom_names)
            assert atom_idxs == [
                0,
                1,
                2,
                3,
                4,
                5,
                6,
                7,
                8,
                9,
                10,
                11,
                12,
                13,
                14,
                15,
                16,
                17,
                18,
                19,
            ]
            assert atom_names == [
                "C1",
                "DC1",
                "H1",
                "H2",
                "H3",
                "N1",
                "DN1",
                "C2",
                "DC2",
                "H4",
                "C3",
                "DC3",
                "H5",
                "C4",
                "DC4",
                "H6",
                "N2",
                "DN2",
                "H7",
                "LPN21",
            ]
        if r.name == "HOAC" and idx == 650:
            atom_idxs = [atom.index for atom in r.atoms()]
            atom_names = [atom.name for atom in r.atoms()]
            print(atom_idxs)
            print(atom_names)
            print(idx)
            assert atom_idxs == [
                12400,
                12401,
                12402,
                12403,
                12404,
                12405,
                12406,
                12407,
                12408,
                12409,
                12410,
                12411,
                12412,
                12413,
                12414,
                12415,
            ]

            assert atom_names == [
                "C1",
                "DC1",
                "C2",
                "DC2",
                "H1",
                "H2",
                "H3",
                "O1",
                "DO1",
                "O2",
                "DO2",
                "H",
                "LPO11",
                "LPO12",
                "LPO21",
                "LPO22",
            ]


def test_forces():

    simulation = generate_im1h_oac_system()
    system = simulation.system
    topology = simulation.topology
    force_state = defaultdict(list)  # store bond force
    atom_idxs = {}  # store atom_idxs
    atom_names = {}  # store atom_names
    names = []  # store residue names

    # iterate over residues, select the first residue for HOAC and OAC and save the individual bonded forces
    for ridx, r in enumerate(topology.residues()):
        if r.name == "HOAC" and ridx == 650:  # match first HOAC residue
            names.append(r.name)
            atom_idxs[r.name] = [atom.index for atom in r.atoms()]
            atom_names[r.name] = [atom.name for atom in r.atoms()]
            for force in system.getForces():
                if type(force).__name__ == "HarmonicBondForce":
                    for bond_id in range(force.getNumBonds()):  # iterate over all bonds
                        f = force.getBondParameters(bond_id)
                        idx1 = f[0]
                        idx2 = f[1]
                        if (
                            idx1 in atom_idxs[r.name] and idx2 in atom_idxs[r.name]
                        ):  # atom index of bond force needs to be in atom_idxs
                            force_state[r.name].append(f)

        if r.name == "OAC" and ridx == 150:
            names.append(r.name)
            atom_idxs[r.name] = [atom.index for atom in r.atoms()]
            atom_names[r.name] = [atom.name for atom in r.atoms()]
            for force in system.getForces():
                # print(type(force).__name__)
                if type(force).__name__ == "HarmonicBondForce":
                    for bond_id in range(force.getNumBonds()):
                        f = force.getBondParameters(bond_id)
                        idx1 = f[0]
                        idx2 = f[1]
                        if idx1 in atom_idxs[r.name] and idx2 in atom_idxs[r.name]:
                            force_state[r.name].append(f)

    if len(force_state[names[0]]) != len(
        force_state[names[1]]
    ):  # check the number of entries in the forces
        print(f"{names[0]}: {len(force_state[names[0]])}")
        print(f"{names[1]}: {len(force_state[names[1]])}")

        print(f"{names[0]}:Atom indicies and atom names")
        for idx, name in zip(atom_idxs[names[0]], atom_names[names[0]]):
            print(f"{idx}:{name}")
        print(f"{names[1]}:Atom indicies and atom names")
        for idx, name in zip(atom_idxs[names[1]], atom_names[names[1]]):
            print(f"{idx}:{name}")

        # print forces for the two residues
        print("########################")
        print(names[0])
        for f in force_state[names[0]]:
            print(f)

        print("########################")
        print(names[1])
        for f in force_state[names[1]]:
            print(f)

        raise AssertionError("ohoh")


def test_torsion_forces():

    simulation = generate_im1h_oac_system()
    system = simulation.system
    topology = simulation.topology
    force_state = defaultdict(list)  # store bond force
    atom_idxs = {}  # store atom_idxs
    atom_names = {}  # store atom_names
    names = []  # store residue names

    # iterate over residues, select the first residue for HOAC and OAC and save the individual bonded forces
    for ridx, r in enumerate(topology.residues()):
        if r.name == "HOAC" and ridx == 650:  # match first HOAC residue
            names.append(r.name)
            atom_idxs[r.name] = [atom.index for atom in r.atoms()]
            atom_names[r.name] = [atom.name for atom in r.atoms()]
            for force in system.getForces():
                if type(force).__name__ == "PeriodicTorsionForce":
                    for torsion_id in range(
                        force.getNumTorsions()
                    ):  # iterate over all bonds
                        f = force.getTorsionParameters(torsion_id)
                        idx1 = f[0]
                        idx2 = f[1]
                        idx3 = f[2]
                        idx4 = f[3]
                        if (
                            idx1 in atom_idxs[r.name]
                            and idx2 in atom_idxs[r.name]
                            and idx3 in atom_idxs[r.name]
                            and idx4 in atom_idxs[r.name]
                        ):  # atom index of bond force needs to be in atom_idxs
                            force_state[r.name].append(f)
                            print("hoac", f)

        if r.name == "OAC" and ridx == 150:
            names.append(r.name)
            atom_idxs[r.name] = [atom.index for atom in r.atoms()]
            atom_names[r.name] = [atom.name for atom in r.atoms()]
            for force in system.getForces():
                # print(type(force).__name__)
                if type(force).__name__ == "PeriodicTorsionForce":
                    for torsion_id in range(force.getNumTorsions()):
                        f = force.getTorsionParameters(torsion_id)
                        idx1 = f[0]
                        idx2 = f[1]
                        idx3 = f[2]
                        idx4 = f[3]
                        if (
                            idx1 in atom_idxs[r.name]
                            and idx2 in atom_idxs[r.name]
                            and idx3 in atom_idxs[r.name]
                            and idx4 in atom_idxs[r.name]
                        ):
                            force_state[r.name].append(f)
                            print("oac", f)

    if len(force_state[names[0]]) != len(
        force_state[names[1]]
    ):  # check the number of entries in the forces
        print(f"{names[0]}: {len(force_state[names[0]])}")
        print(f"{names[1]}: {len(force_state[names[1]])}")

        print(f"{names[0]}:Atom indicies and atom names")
        for idx, name in zip(atom_idxs[names[0]], atom_names[names[0]]):
            print(f"{idx}:{name}")
        print(f"{names[1]}:Atom indicies and atom names")
        for idx, name in zip(atom_idxs[names[1]], atom_names[names[1]]):
            print(f"{idx}:{name}")

        # print forces for the two residues
        print("########################")
        print(names[0])
        for f in force_state[names[0]]:
            print(f)

        print("########################")
        print(names[1])
        for f in force_state[names[1]]:
            print(f)

    # iterate over residues, select the first residue for HOAC and OAC and save the individual bonded forces
    for ridx, r in enumerate(topology.residues()):
        if r.name == "HOAC" and ridx == 650:  # match first HOAC residue
            names.append(r.name)
            atom_idxs[r.name] = [atom.index for atom in r.atoms()]
            atom_names[r.name] = [atom.name for atom in r.atoms()]
            for force in system.getForces():
                if type(force).__name__ == "CustomTorsionForce":
                    for torsion_id in range(
                        force.getNumTorsions()
                    ):  # iterate over all bonds
                        f = force.getTorsionParameters(torsion_id)
                        idx1 = f[0]
                        idx2 = f[1]
                        idx3 = f[2]
                        idx4 = f[3]
                        if (
                            idx1 in atom_idxs[r.name]
                            and idx2 in atom_idxs[r.name]
                            and idx3 in atom_idxs[r.name]
                            and idx4 in atom_idxs[r.name]
                        ):  # atom index of bond force needs to be in atom_idxs
                            force_state[r.name].append(f)
                            print("hoac", f)

        if r.name == "OAC" and ridx == 150:
            names.append(r.name)
            atom_idxs[r.name] = [atom.index for atom in r.atoms()]
            atom_names[r.name] = [atom.name for atom in r.atoms()]
            for force in system.getForces():
                # print(type(force).__name__)
                if type(force).__name__ == "CustomTorsionForce":
                    for torsion_id in range(force.getNumTorsions()):
                        f = force.getTorsionParameters(torsion_id)
                        idx1 = f[0]
                        idx2 = f[1]
                        idx3 = f[2]
                        idx4 = f[3]
                        if (
                            idx1 in atom_idxs[r.name]
                            and idx2 in atom_idxs[r.name]
                            and idx3 in atom_idxs[r.name]
                            and idx4 in atom_idxs[r.name]
                        ):
                            force_state[r.name].append(f)
                            print("oac", f)

    if len(force_state[names[0]]) != len(
        force_state[names[1]]
    ):  # check the number of entries in the forces
        print(f"{names[0]}: {len(force_state[names[0]])}")
        print(f"{names[1]}: {len(force_state[names[1]])}")

        print(f"{names[0]}:Atom indicies and atom names")
        for idx, name in zip(atom_idxs[names[0]], atom_names[names[0]]):
            print(f"{idx}:{name}")
        print(f"{names[1]}:Atom indicies and atom names")
        for idx, name in zip(atom_idxs[names[1]], atom_names[names[1]]):
            print(f"{idx}:{name}")

        # print forces for the two residues
        print("########################")
        print(names[0])
        for f in force_state[names[0]]:
            print(f)

        print("########################")
        print(names[1])
        for f in force_state[names[1]]:
            print(f)

        raise AssertionError("ohoh")


def test_drude_forces():

    simulation = generate_im1h_oac_system()
    allowed_updates = {}
    allowed_updates[frozenset(["IM1H", "OAC"])] = {"r_max": 0.16, "prob": 2.33}
    allowed_updates[frozenset(["IM1", "HOAC"])] = {"r_max": 0.16, "prob": -2.33}

    templates = IonicLiquidTemplates([OAC_HOAC, IM1H_IM1], (allowed_updates))

    ionic_liquid = IonicLiquidSystem(simulation, templates)
    system = simulation.system
    topology = simulation.topology
    force_state = defaultdict(list)  # store drude force
    force_state_thole = defaultdict(list)  # store drude force
    atom_idxs = defaultdict(list)  # store atom_idxs
    atom_names = defaultdict(list)  # store atom_names
    names = []  # store names

    # iterate over residues, select the first residue for HOAC and OAC and save the individual bonded forces
    for ridx, r in enumerate(topology.residues()):
        if r.name == "HOAC" and ridx == 650:  # match first HOAC residue
            names.append(r.name)
            atom_idxs[r.name] = [atom.index for atom in r.atoms()]
            atom_names[r.name] = [atom.name for atom in r.atoms()]
            drude_force = [
                f for f in system.getForces() if isinstance(f, mm.DrudeForce)
            ][0]
            # harmonic_force = system.getForces()[0]
            # harmonic_force2 = system.getForces()[2]
            print(f"{r.name=}")
            print("drude")
            print(drude_force.getNumParticles())
            for drude_id in range(drude_force.getNumParticles()):
                f = drude_force.getParticleParameters(drude_id)
                idx1, idx2 = f[0], f[1]
                if idx1 in atom_idxs[r.name] and idx2 in atom_idxs[r.name]:
                    print(f)
                    force_state[r.name].append(f)

            print("thole")
            print(drude_force.getNumScreenedPairs())
            for drude_id in range(drude_force.getNumScreenedPairs()):
                f = drude_force.getScreenedPairParameters(drude_id)
                parent1, parent2 = ionic_liquid.pair_12_13_list[drude_id]
                drude1, drude2 = parent1 + 1, parent2 + 1
                # print(f"thole {idx1=}, {idx2=}")
                # print(f"{drude_id=}, {f=}")
                if drude1 in atom_idxs[r.name] and drude2 in atom_idxs[r.name]:
                    # idx1, idx2 = f[0], f[1]
                    # if ( idx1 in atom_idxs[r.name] and idx2 in atom_idxs[r.name] ):
                    print(f)
                    force_state_thole[r.name].append(f)

        if r.name == "OAC" and ridx == 150:
            names.append(r.name)
            atom_idxs[r.name] = [atom.index for atom in r.atoms()]
            atom_names[r.name] = [atom.name for atom in r.atoms()]
            drude_force = [
                f for f in system.getForces() if isinstance(f, mm.DrudeForce)
            ][0]
            print(f"{r.name=}")
            print("drude")
            print(drude_force.getNumParticles())
            for drude_id in range(drude_force.getNumParticles()):
                f = drude_force.getParticleParameters(drude_id)
                idx1, idx2 = f[0], f[1]
                if idx1 in atom_idxs[r.name] and idx2 in atom_idxs[r.name]:
                    print(f)
                    force_state[r.name].append(f)

            print("thole")
            print(drude_force.getNumScreenedPairs())
            for drude_id in range(drude_force.getNumScreenedPairs()):
                f = drude_force.getScreenedPairParameters(drude_id)
                parent1, parent2 = ionic_liquid.pair_12_13_list[drude_id]
                drude1, drude2 = parent1 + 1, parent2 + 1
                # print(f"thole {idx1=}, {idx2=}")
                # print(f"{drude_id=}, {f=}")
                if drude1 in atom_idxs[r.name] and drude2 in atom_idxs[r.name]:
                    print(f)
                    force_state_thole[r.name].append(f)

    if len(force_state[names[0]]) != len(
        force_state[names[1]]
    ):  # check the number of entries in the forces
        print(f"{names[0]}: {len(force_state[names[0]])}")
        print(f"{names[1]}: {len(force_state[names[1]])}")

        print(f"{names[0]}:Atom indicies and atom names")
        for idx, name in zip(atom_idxs[names[0]], atom_names[names[0]]):
            print(f"{idx}:{name}")
        print(f"{names[1]}:Atom indicies and atom names")
        for idx, name in zip(atom_idxs[names[1]], atom_names[names[1]]):
            print(f"{idx}:{name}")

        # print forces for the two residues
        print("########################")
        print(names[0])
        for f in force_state[names[0]]:
            print(f)

        print("########################")
        print(names[1])
        for f in force_state[names[1]]:
            print(f)

        raise AssertionError("ohoh")


def test_create_IonicLiquid_residue():
    simulation = generate_im1h_oac_system()
    allowed_updates = {}
    allowed_updates[frozenset(["IM1H", "OAC"])] = {"r_max": 0.16, "prob": 2.33}
    allowed_updates[frozenset(["IM1", "HOAC"])] = {"r_max": 0.16, "prob": -2.33}

    templates = IonicLiquidTemplates([OAC_HOAC, IM1H_IM1], (allowed_updates))

    ionic_liquid = IonicLiquidSystem(simulation, templates)
    assert len(ionic_liquid.residues) == 1000

    residue = ionic_liquid.residues[0]
    charge = residue.endstate_charge

    assert charge == 1
    print(residue.atom_names)
    assert (residue.get_idx_for_atom_name("H7")) == 18

    residue = ionic_liquid.residues[1]

    assert (residue.get_idx_for_atom_name("H7")) == 38

    # check name of first residue
    assert ionic_liquid.residues[0].current_name == "IM1H"
    assert ionic_liquid.residues[0].original_name == "IM1H"


def test_tosion_parameters_single():
    from pprint import pprint

    simulation = generate_single_im1h_oac_system()
    allowed_updates = {}
    allowed_updates[frozenset(["IM1H", "OAC"])] = {"r_max": 0.16, "prob": 1}
    allowed_updates[frozenset(["IM1", "HOAC"])] = {"r_max": 0.16, "prob": 1}

    templates = IonicLiquidTemplates([OAC_HOAC, IM1H_IM1], (allowed_updates))

    ionic_liquid = IonicLiquidSystem(simulation, templates)

    for residue in ionic_liquid.residues:
        print(residue.current_name)
        if residue.current_name == "IM1H":
            p0_im1h = residue._get_PeriodicTorsionForce_parameters_at_lambda(0)
            p1_im1 = residue._get_PeriodicTorsionForce_parameters_at_lambda(1)
            residue._set_PeriodicTorsionForce_parameters(p1_im1)
        if residue.current_name == "IM1":
            p0_im1 = residue._get_PeriodicTorsionForce_parameters_at_lambda(0)
            p1_im1h = residue._get_PeriodicTorsionForce_parameters_at_lambda(1)
            residue._set_PeriodicTorsionForce_parameters(p1_im1h)
        if residue.current_name == "OAC":
            p0_oac = residue._get_PeriodicTorsionForce_parameters_at_lambda(0)
            p1_hoac = residue._get_PeriodicTorsionForce_parameters_at_lambda(1)
            residue._set_PeriodicTorsionForce_parameters(p1_hoac)
        if residue.current_name == "HOAC":
            p0_hoac = residue._get_PeriodicTorsionForce_parameters_at_lambda(0)
            p1_oac = residue._get_PeriodicTorsionForce_parameters_at_lambda(1)
            residue._set_PeriodicTorsionForce_parameters(p1_oac)
    for i, j in zip(p0_im1h, p1_im1h):
        assert i == j
    for i, j in zip(p1_im1, p0_im1):
        assert i == j
    for i, j in zip(p0_oac, p1_oac):
        assert i == j
    for i, j in zip(p1_hoac, p0_hoac):
        assert i == j
    # for old, new in zip(p0_oac, p1_hoac):
    #     print(
    #         f"{old[2].in_units_of(kilocalories_per_mole)}, {new[2].in_units_of(kilocalories_per_mole)}"
    #     )


def test_bond_parameters_single():
    from pprint import pprint

    simulation = generate_single_im1h_oac_system()
    allowed_updates = {}
    allowed_updates[frozenset(["IM1H", "OAC"])] = {"r_max": 0.16, "prob": 1}
    allowed_updates[frozenset(["IM1", "HOAC"])] = {"r_max": 0.16, "prob": 1}

    templates = IonicLiquidTemplates([OAC_HOAC, IM1H_IM1], (allowed_updates))

    ionic_liquid = IonicLiquidSystem(simulation, templates)

    for residue in ionic_liquid.residues:
        print(residue.current_name)
        if residue.current_name == "IM1H":
            p0_im1h = residue._get_HarmonicBondForce_parameters_at_lambda(0)
            p1_im1 = residue._get_HarmonicBondForce_parameters_at_lambda(1)
            residue._set_HarmonicBondForce_parameters(p1_im1)
        if residue.current_name == "IM1":
            p0_im1 = residue._get_HarmonicBondForce_parameters_at_lambda(0)
            p1_im1h = residue._get_HarmonicBondForce_parameters_at_lambda(1)
            residue._set_HarmonicBondForce_parameters(p1_im1h)
        if residue.current_name == "OAC":
            p0_oac = residue._get_HarmonicBondForce_parameters_at_lambda(0)
            p1_hoac = residue._get_HarmonicBondForce_parameters_at_lambda(1)
            residue._set_HarmonicBondForce_parameters(p1_hoac)
        if residue.current_name == "HOAC":
            p0_hoac = residue._get_HarmonicBondForce_parameters_at_lambda(0)
            p1_oac = residue._get_HarmonicBondForce_parameters_at_lambda(1)
            residue._set_HarmonicBondForce_parameters(p1_oac)
    for i, j in zip(p0_im1h, p1_im1h):
        assert i == j
    for i, j in zip(p1_im1, p0_im1):
        assert i == j
    for i, j in zip(p0_oac, p1_oac):
        assert i == j
    for i, j in zip(p1_hoac, p0_hoac):
        assert i == j
    # for old, new in zip(p0_oac, p1_hoac):
    #     print(f"{old[1]}, {new[1]}")


# def test_save_load_residue_names():
#     # obtain simulation object
#     simulation = generate_im1h_oac_system()
#     # get ionic liquid templates
#     allowed_updates = {}
#     allowed_updates[frozenset(["IM1H", "OAC"])] = {"r_max": 0.16, "prob": 2.33}
#     allowed_updates[frozenset(["IM1", "HOAC"])] = {"r_max": 0.16, "prob": -2.33}

#     templates = IonicLiquidTemplates([OAC_HOAC, IM1H_IM1], (allowed_updates))
#     # wrap system in IonicLiquidSystem
#     ionic_liquid = IonicLiquidSystem(simulation, templates)
#     # initialize update method
#     update = NaiveMCUpdate(ionic_liquid)
#     # initialize state update class
#     state_update = StateUpdate(update)

#     ionic_liquid.simulation.step(50)
#     state_update.update(2)

#     residue_names_1 = [residue.current_name for residue in ionic_liquid.residues]
#     residue_parameters_1 = [residue.parameters for residue in ionic_liquid.residues]

#     ionic_liquid.save_current_names("current_names.txt")

#     ionic_liquid.load_current_names("current_names.txt")

#     residue_names_2 = [residue.current_name for residue in ionic_liquid.residues]
#     residue_parameters_2 = [residue.parameters for residue in ionic_liquid.residues]

#     assert (
#         residue_names_1 == residue_names_2
#     ), "Names should have been loaded into ionic_liquid..."

#     assert residue_parameters_1 == residue_parameters_2

#     # obtain simulation object
#     simulation = generate_im1h_oac_system()
#     # get ionic liquid templates
#     allowed_updates = {}
#     allowed_updates[frozenset(["IM1H", "OAC"])] = {"r_max": 0.16, "prob": 2.33}
#     allowed_updates[frozenset(["IM1", "HOAC"])] = {"r_max": 0.16, "prob": -2.33}

#     templates = IonicLiquidTemplates([OAC_HOAC, IM1H_IM1], (allowed_updates))
#     # wrap system in IonicLiquidSystem
#     ionic_liquid = IonicLiquidSystem(simulation, templates)
#     ionic_liquid.load_current_names("current_names.txt")

#     residue_names_2 = [residue.current_name for residue in ionic_liquid.residues]
#     residue_parameters_2 = [residue.parameters for residue in ionic_liquid.residues]

#     assert (
#         residue_names_1 == residue_names_2
#     ), "Names should have been loaded into ionic_liquid..."

#     assert residue_parameters_1 == residue_parameters_2


@pytest.mark.skipif(
    os.getenv("CI") == "true",
    reason="Skipping tests that cannot pass in github actions",
)
def test_reporter_class():
    # obtain simulation object
    simulation = generate_im1h_oac_system()
    # get ionic liquid templates
    allowed_updates = {}
    allowed_updates[frozenset(["IM1H", "OAC"])] = {"r_max": 0.16, "prob": 2.33}
    allowed_updates[frozenset(["IM1", "HOAC"])] = {"r_max": 0.16, "prob": -2.33}

    templates = IonicLiquidTemplates([OAC_HOAC, IM1H_IM1], (allowed_updates))
    # wrap system in IonicLiquidSystem
    ionic_liquid = IonicLiquidSystem(simulation, templates)
    # initialize update method
    update = NaiveMCUpdate(ionic_liquid)
    # initialize state update class
    state_update = StateUpdate(update)

    report_interval = 5
    charge_info = {"dcd_save_freq": 500}
    charge_reporter = ChargeReporter(stdout, 20, ionic_liquid, header_data=charge_info)
    ionic_liquid.simulation.reporters.append(charge_reporter)
    ionic_liquid.simulation.reporters.append(
        StateDataReporter(
            stdout,
            report_interval,
            step=True,
            time=True,
            totalEnergy=True,
        )
    )
    ionic_liquid.simulation.reporters.append(EnergyReporter("energy_1.out", 20))

    ionic_liquid.simulation.step(19)
    state_update.update(2)
    ionic_liquid.simulation.step(18)
    state_update.update(2)
    ionic_liquid.simulation.step(18)
    state_update.update(2)
    ionic_liquid.simulation.step(18)
    ionic_liquid.simulation.step(1)


@pytest.mark.skipif(
    os.getenv("CI") == "true",
    reason="Will fail sporadicaly.",
)
def test_write_psf_save_load():
    simulation = generate_im1h_oac_system()
    # get ionic liquid templates
    allowed_updates = {}
    allowed_updates[frozenset(["IM1H", "OAC"])] = {"r_max": 0.165, "prob": 1}
    allowed_updates[frozenset(["IM1", "HOAC"])] = {"r_max": 0.165, "prob": 1}

    templates = IonicLiquidTemplates([OAC_HOAC, IM1H_IM1], (allowed_updates))
    # wrap system in IonicLiquidSystem
    ionic_liquid = IonicLiquidSystem(simulation, templates)
    # initialize update method
    update = NaiveMCUpdate(ionic_liquid)
    # initialize state update class
    state_update = StateUpdate(update)

    old_psf_file = f"{protex.__path__[0]}/forcefield/im1h_oac_150_im1_hoac_350.psf"
    ionic_liquid.write_psf(old_psf_file, "test1.psf")

    # ionic_liquid.simulation.step(50)
    state_update.update(2)

    ionic_liquid.write_psf(old_psf_file, "test2.psf")

    ionic_liquid.simulation.step(10)
    state_update.update(2)

    ionic_liquid.write_psf(old_psf_file, "test3.psf")

    ionic_liquid.saveState("state.rst")
    ionic_liquid.saveCheckpoint("checkpoint.rst")

    ionic_liquid2 = ionic_liquid  # copy.deepcopy(ionic_liquid)
    ionic_liquid.loadState("state.rst")
    ionic_liquid2.loadCheckpoint("checkpoint.rst")

    os.remove("test1.psf")
    os.remove("test2.psf")
    os.remove("test3.psf")
    os.remove("state.rst")
    os.remove("checkpoint.rst")


def test_single_harmonic_force(caplog):
    caplog.set_level(logging.DEBUG)

    sim0 = generate_single_im1h_oac_system()
    allowed_updates = {}
    # allowed updates according to simple protonation scheme
    allowed_updates[frozenset(["IM1H", "OAC"])] = {
        "r_max": 0.17,
        "prob": 1,
    }
    templates = IonicLiquidTemplates([OAC_HOAC, IM1H_IM1], (allowed_updates))
    ionic_liquid = IonicLiquidSystem(sim0, templates)
    update = NaiveMCUpdate(ionic_liquid, all_forces=True)
    state_update = StateUpdate(update)

    for force in ionic_liquid.system.getForces():
        if type(force).__name__ == "HarmonicBondForce" and force.getForceGroup() == 0:
            print(force.getNumBonds())
        if type(force).__name__ == "HarmonicBondForce" and force.getForceGroup() == 3:
            print(force.getNumBonds())

    for residue in ionic_liquid.residues:
        print(residue.current_name)
        params = residue.parameters[residue.current_name]["HarmonicBondForce"]
        ub_forces = []
        for force in ionic_liquid.system.getForces():
            if force.getForceGroup() == 3:  # UreyBradley
                for idx in range(force.getNumBonds()):
                    f = force.getBondParameters(idx)
                    for p in params:
                        if f[0:2] == p[0:2]:
                            ub_forces.append(f)
                            print(f[3] / 2 / md_kilocalories * angstroms**2)
        print(len(ub_forces))


# def test_write_psf_long():
#     simulation = generate_im1h_oac_system()
#     # get ionic liquid templates
#     allowed_updates = {}
#     allowed_updates[frozenset(["IM1H", "OAC"])] = {"r_max": 0.165, "prob": 1}
#     allowed_updates[frozenset(["IM1", "HOAC"])] = {"r_max": 0.165, "prob": 1}

#     templates = IonicLiquidTemplates([OAC_HOAC, IM1H_IM1], (allowed_updates))
#     # wrap system in IonicLiquidSystem
#     ionic_liquid = IonicLiquidSystem(simulation, templates)
#     # initialize update method
#     update = NaiveMCUpdate(ionic_liquid)
#     # initialize state update class
#     state_update = StateUpdate(update)

#     old_psf_file = f"{protex.__path__[0]}/forcefield/im1h_oac_150_im1_hoac_350.psf"
#     ionic_liquid.write_psf(old_psf_file, "test01.psf")
#     # os.remove("test01.psf")

#     # ionic_liquid.simulation.step(50)
#     state_update.update(2)

#     ionic_liquid.write_psf(old_psf_file, "test02.psf")
#     ionic_liquid.save_updates("updates01.txt")
#     ionic_liquid.saveCheckpoint("nvt01.rst")
#     # os.remove("test02.psf")
#     del simulation
#     del ionic_liquid
#     del templates
#     del update
#     del state_update
#     simulation = generate_im1h_oac_system(psf_file="test02.psf")
#     templates = IonicLiquidTemplates([OAC_HOAC, IM1H_IM1], (allowed_updates))
#     ionic_liquid = IonicLiquidSystem(simulation, templates)
#     ionic_liquid.load_updates("updates01.txt")
#     ionic_liquid.loadCheckpoint("nvt01.rst")
#     update = NaiveMCUpdate(ionic_liquid)
#     state_update = StateUpdate(update)
#     ionic_liquid.write_psf(old_psf_file, "test03.psf")
#     # os.remove("test03.psf")

#     ionic_liquid.simulation.step(50)
#     state_update.update(2)

#     ionic_liquid.write_psf(old_psf_file, "test04.psf")
#     ionic_liquid.save_updates("updates02.txt")
#     ionic_liquid.saveCheckpoint("nvt02.rst")

#     del simulation
#     del ionic_liquid
#     del templates
#     del update
#     del state_update
#     simulation = generate_im1h_oac_system(psf_file="test04.psf")
#     templates = IonicLiquidTemplates([OAC_HOAC, IM1H_IM1], (allowed_updates))
#     ionic_liquid = IonicLiquidSystem(simulation, templates)
#     ionic_liquid.load_updates("updates02.txt")
#     ionic_liquid.loadCheckpoint("nvt02.rst")
#     update = NaiveMCUpdate(ionic_liquid)
#     state_update = StateUpdate(update)
#     ionic_liquid.write_psf(old_psf_file, "test05.psf")
#     # os.remove("test03.psf")

#     ionic_liquid.simulation.step(50)
#     state_update.update(2)

#     ionic_liquid.write_psf(old_psf_file, "test06.psf")
#     ionic_liquid.save_updates("updates03.txt")
#     ionic_liquid.saveCheckpoint("nvt03.rst")<|MERGE_RESOLUTION|>--- conflicted
+++ resolved
@@ -53,13 +53,9 @@
 
 import pytest
 
-<<<<<<< HEAD
+import protex
+
 from ..reporter import ChargeReporter, EnergyReporter
-=======
-import protex
-
-from ..reporter import ChargeReporter
->>>>>>> f522278c
 from ..system import IonicLiquidSystem, IonicLiquidTemplates
 from ..testsystems import (
     IM1H_IM1,
